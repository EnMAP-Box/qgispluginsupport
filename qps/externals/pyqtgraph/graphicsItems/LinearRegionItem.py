# -*- coding: utf-8 -*-
from ..Qt import QtGui, QtCore
from .GraphicsObject import GraphicsObject
from .InfiniteLine import InfiniteLine
from .. import functions as fn
from .. import debug as debug

__all__ = ['LinearRegionItem']

class LinearRegionItem(GraphicsObject):
    """
    **Bases:** :class:`GraphicsObject <pyqtgraph.GraphicsObject>`
    
    Used for marking a horizontal or vertical region in plots.
    The region can be dragged and is bounded by lines which can be dragged individually.
    
    ===============================  =============================================================================
    **Signals:**
    sigRegionChangeFinished(self)    Emitted when the user has finished dragging the region (or one of its lines)
                                     and when the region is changed programatically.
    sigRegionChanged(self)           Emitted while the user is dragging the region (or one of its lines)
                                     and when the region is changed programatically.
    ===============================  =============================================================================
    """
    
    sigRegionChangeFinished = QtCore.Signal(object)
    sigRegionChanged = QtCore.Signal(object)
    Vertical = 0
    Horizontal = 1
    _orientation_axis = {
        Vertical: 0,
        Horizontal: 1,
        'vertical': 0,
        'horizontal': 1,
        }
    
    def __init__(self, values=(0, 1), orientation='vertical', brush=None, pen=None,
                 hoverBrush=None, hoverPen=None, movable=True, bounds=None, 
                 span=(0, 1), swapMode='sort'):
        """Create a new LinearRegionItem.
        
        ==============  =====================================================================
        **Arguments:**
        values          A list of the positions of the lines in the region. These are not
                        limits; limits can be set by specifying bounds.
        orientation     Options are 'vertical' or 'horizontal'
                        The default is 'vertical', indicating that the region is bounded
                        by vertical lines.
        brush           Defines the brush that fills the region. Can be any arguments that
                        are valid for :func:`mkBrush <pyqtgraph.mkBrush>`. Default is
                        transparent blue.
        pen             The pen to use when drawing the lines that bound the region.
        hoverBrush      The brush to use when the mouse is hovering over the region.
        hoverPen        The pen to use when the mouse is hovering over the region.
        movable         If True, the region and individual lines are movable by the user; if
                        False, they are static.
        bounds          Optional [min, max] bounding values for the region
        span            Optional [min, max] giving the range over the view to draw
                        the region. For example, with a vertical line, use
                        ``span=(0.5, 1)`` to draw only on the top half of the
                        view.
        swapMode        Sets the behavior of the region when the lines are moved such that
                        their order reverses. "block" means the user cannot drag
                        one line past the other. "push" causes both lines to be
                        moved if one would cross the other. "sort" means that
                        lines may trade places, but the output of getRegion
                        always gives the line positions in ascending order. None
                        means that no attempt is made to handle swapped line
                        positions. The default is "sort".
        ==============  =====================================================================
        """
        
        GraphicsObject.__init__(self)
        self.orientation = orientation
        self.bounds = QtCore.QRectF()
        self.blockLineSignal = False
        self.moving = False
        self.mouseHovering = False
        self.span = span
        self.swapMode = swapMode
        self._bounds = None
        
        # note LinearRegionItem.Horizontal and LinearRegionItem.Vertical
        # are kept for backward compatibility.
        lineKwds = dict(
            movable=movable,
            bounds=bounds,
            span=span,
            pen=pen,
            hoverPen=hoverPen,
            )
            
        if orientation in ('horizontal', LinearRegionItem.Horizontal):
            self.lines = [
                # rotate lines to 180 to preserve expected line orientation 
                # with respect to region. This ensures that placing a '<|' 
                # marker on lines[0] causes it to point left in vertical mode
                # and down in horizontal mode. 
                InfiniteLine(QtCore.QPointF(0, values[0]), angle=0, **lineKwds), 
                InfiniteLine(QtCore.QPointF(0, values[1]), angle=0, **lineKwds)]
            tr = QtGui.QTransform.fromScale(1, -1)
            self.lines[0].setTransform(tr, True)
            self.lines[1].setTransform(tr, True)
        elif orientation in ('vertical', LinearRegionItem.Vertical):
            self.lines = [
                InfiniteLine(QtCore.QPointF(values[0], 0), angle=90, **lineKwds), 
                InfiniteLine(QtCore.QPointF(values[1], 0), angle=90, **lineKwds)]
        else:
            raise Exception("Orientation must be 'vertical' or 'horizontal'.")
        
        for l in self.lines:
            l.setParentItem(self)
            l.sigPositionChangeFinished.connect(self.lineMoveFinished)
        self.lines[0].sigPositionChanged.connect(self._line0Moved)
        self.lines[1].sigPositionChanged.connect(self._line1Moved)
            
        if brush is None:
            brush = QtGui.QBrush(QtGui.QColor(0, 0, 255, 50))
        self.setBrush(brush)
        
        if hoverBrush is None:
            c = self.brush.color()
            c.setAlpha(min(c.alpha() * 2, 255))
            hoverBrush = fn.mkBrush(c)
        self.setHoverBrush(hoverBrush)
        
        self.setMovable(movable)
        
    def getRegion(self):
        """Return the values at the edges of the region."""
        r = (self.lines[0].value(), self.lines[1].value())
        if self.swapMode == 'sort':
            return (min(r), max(r))
        else:
            return r

    def setRegion(self, rgn):
        """Set the values for the edges of the region.
        
        ==============   ==============================================
        **Arguments:**
        rgn              A list or tuple of the lower and upper values.
        ==============   ==============================================
        """
        if self.lines[0].value() == rgn[0] and self.lines[1].value() == rgn[1]:
            return
        self.blockLineSignal = True
        self.lines[0].setValue(rgn[0])
        self.blockLineSignal = False
        self.lines[1].setValue(rgn[1])
        #self.blockLineSignal = False
        self.lineMoved(0)
        self.lineMoved(1)
        self.lineMoveFinished()

    def setBrush(self, *br, **kargs):
        """Set the brush that fills the region. Can have any arguments that are valid
        for :func:`mkBrush <pyqtgraph.mkBrush>`.
        """
        self.brush = fn.mkBrush(*br, **kargs)
        self.currentBrush = self.brush

    def setHoverBrush(self, *br, **kargs):
        """Set the brush that fills the region when the mouse is hovering over.
        Can have any arguments that are valid
        for :func:`mkBrush <pyqtgraph.mkBrush>`.
        """
        self.hoverBrush = fn.mkBrush(*br, **kargs)

    def setBounds(self, bounds):
        """Optional [min, max] bounding values for the region. To have no bounds on the
        region use [None, None].
        Does not affect the current position of the region unless it is outside the new bounds. 
        See :func:`setRegion <pyqtgraph.LinearRegionItem.setRegion>` to set the position 
        of the region."""
        for l in self.lines:
            l.setBounds(bounds)
        
    def setMovable(self, m):
        """Set lines to be movable by the user, or not. If lines are movable, they will 
        also accept HoverEvents."""
        for l in self.lines:
            l.setMovable(m)
        self.movable = m
        self.setAcceptHoverEvents(m)

    def setSpan(self, mn, mx):
        if self.span == (mn, mx):
            return
        self.span = (mn, mx)
        self.lines[0].setSpan(mn, mx)
        self.lines[1].setSpan(mn, mx)
        self.update()

    def boundingRect(self):
        br = QtCore.QRectF(self.viewRect())  # bounds of containing ViewBox mapped to local coords.

        rng = self.getRegion()
        if self.orientation in ('vertical', LinearRegionItem.Vertical):
            br.setLeft(rng[0])
            br.setRight(rng[1])
            length = br.height()
            br.setBottom(br.top() + length * self.span[1])
            br.setTop(br.top() + length * self.span[0])
        else:
            br.setTop(rng[0])
            br.setBottom(rng[1])
            length = br.width()
            br.setRight(br.left() + length * self.span[1])
            br.setLeft(br.left() + length * self.span[0])

        br = br.normalized()
        
        if self._bounds != br:
            self._bounds = br
            self.prepareGeometryChange()
        
        return br
        
    def paint(self, p, *args):
        profiler = debug.Profiler()
        p.setBrush(self.currentBrush)
        p.setPen(fn.mkPen(None))
        p.drawRect(self.boundingRect())

    def dataBounds(self, axis, frac=1.0, orthoRange=None):
        if axis == self._orientation_axis[self.orientation]:
            return self.getRegion()
        else:
            return None

    def lineMoved(self, i):
        if self.blockLineSignal:
            return

        # lines swapped
        if self.lines[0].value() > self.lines[1].value():
            if self.swapMode == 'block':
                self.lines[i].setValue(self.lines[1-i].value())
            elif self.swapMode == 'push':
                self.lines[1-i].setValue(self.lines[i].value())
        
        self.prepareGeometryChange()
        self.sigRegionChanged.emit(self)

    def _line0Moved(self):
        self.lineMoved(0)

    def _line1Moved(self):
        self.lineMoved(1)

    def lineMoveFinished(self):
        self.sigRegionChangeFinished.emit(self)

    def mouseDragEvent(self, ev):
<<<<<<< HEAD
        if not self.movable or ev.button() != QtCore.Qt.LeftButton:
=======
        if not self.movable or ev.button() != QtCore.Qt.MouseButton.LeftButton:
>>>>>>> 662730f1
            return
        ev.accept()
        
        if ev.isStart():
            bdp = ev.buttonDownPos()
            self.cursorOffsets = [l.pos() - bdp for l in self.lines]
            self.startPositions = [l.pos() for l in self.lines]
            self.moving = True
            
        if not self.moving:
            return
            
        self.lines[0].blockSignals(True)  # only want to update once
        for i, l in enumerate(self.lines):
            l.setPos(self.cursorOffsets[i] + ev.pos())
        self.lines[0].blockSignals(False)
        self.prepareGeometryChange()
        
        if ev.isFinish():
            self.moving = False
            self.sigRegionChangeFinished.emit(self)
        else:
            self.sigRegionChanged.emit(self)
            
    def mouseClickEvent(self, ev):
        if self.moving and ev.button() == QtCore.Qt.MouseButton.RightButton:
            ev.accept()
            for i, l in enumerate(self.lines):
                l.setPos(self.startPositions[i])
            self.moving = False
            self.sigRegionChanged.emit(self)
            self.sigRegionChangeFinished.emit(self)

    def hoverEvent(self, ev):
        if self.movable and (not ev.isExit()) and ev.acceptDrags(QtCore.Qt.MouseButton.LeftButton):
            self.setMouseHover(True)
        else:
            self.setMouseHover(False)
            
    def setMouseHover(self, hover):
        ## Inform the item that the mouse is(not) hovering over it
        if self.mouseHovering == hover:
            return
        self.mouseHovering = hover
        if hover:
            self.currentBrush = self.hoverBrush
        else:
            self.currentBrush = self.brush
        self.update()<|MERGE_RESOLUTION|>--- conflicted
+++ resolved
@@ -253,11 +253,7 @@
         self.sigRegionChangeFinished.emit(self)
 
     def mouseDragEvent(self, ev):
-<<<<<<< HEAD
-        if not self.movable or ev.button() != QtCore.Qt.LeftButton:
-=======
         if not self.movable or ev.button() != QtCore.Qt.MouseButton.LeftButton:
->>>>>>> 662730f1
             return
         ev.accept()
         
