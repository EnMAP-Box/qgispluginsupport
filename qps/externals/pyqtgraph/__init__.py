--- conflicted
+++ resolved
@@ -4,11 +4,7 @@
 www.pyqtgraph.org
 """
 
-<<<<<<< HEAD
-__version__ = '0.12.1'
-=======
 __version__ = '0.12.2'
->>>>>>> 662730f1
 
 ### import all the goodies and add some helper functions for easy CLI use
 
@@ -61,10 +57,7 @@
                                  # The default is 'col-major' for backward compatibility, but this may
                                  # change in the future.
     'useCupy': False,  # When True, attempt to use cupy ( currently only with ImageItem and related functions )
-<<<<<<< HEAD
-=======
     'useNumba': False, # When True, use numba
->>>>>>> 662730f1
 } 
 
 
@@ -286,8 +279,6 @@
 from .ptime import time
 from .Qt import isQObjectAlive
 from .ThreadsafeTimer import *
-<<<<<<< HEAD
-=======
 
 # indirect imports used within library
 from .GraphicsScene import GraphicsScene
@@ -297,7 +288,6 @@
 # indirect imports known to be used outside of the library
 from .metaarray import MetaArray
 from .ordereddict import OrderedDict
->>>>>>> 662730f1
 
 
 ##############################################################
