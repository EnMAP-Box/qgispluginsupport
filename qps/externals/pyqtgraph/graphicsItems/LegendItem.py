# -*- coding: utf-8 -*-
import math

from .GraphicsWidget import GraphicsWidget
from .LabelItem import LabelItem
from ..Qt import QtGui, QtCore
from .. import functions as fn
from ..icons import invisibleEye
from ..Point import Point
from .ScatterPlotItem import ScatterPlotItem, drawSymbol
from .PlotDataItem import PlotDataItem
from .GraphicsWidgetAnchor import GraphicsWidgetAnchor
from .BarGraphItem import BarGraphItem

__all__ = ['LegendItem', 'ItemSample']


class LegendItem(GraphicsWidget, GraphicsWidgetAnchor):
    """
    Displays a legend used for describing the contents of a plot.

    LegendItems are most commonly created by calling :meth:`PlotItem.addLegend
    <pyqtgraph.PlotItem.addLegend>`.

    Note that this item should *not* be added directly to a PlotItem (via
    :meth:`PlotItem.addItem <pyqtgraph.PlotItem.addItem>`). Instead, make it a
    direct descendant of the PlotItem::

        legend.setParentItem(plotItem)

    """

    def __init__(self, size=None, offset=None, horSpacing=25, verSpacing=0,
                 pen=None, brush=None, labelTextColor=None, frame=True,
                 labelTextSize='9pt', colCount=1, sampleType=None, **kwargs):
        """
        ==============  ===============================================================
        **Arguments:**
        size            Specifies the fixed size (width, height) of the legend. If
                        this argument is omitted, the legend will automatically resize
                        to fit its contents.
        offset          Specifies the offset position relative to the legend's parent.
                        Positive values offset from the left or top; negative values
                        offset from the right or bottom. If offset is None, the
                        legend must be anchored manually by calling anchor() or
                        positioned by calling setPos().
        horSpacing      Specifies the spacing between the line symbol and the label.
        verSpacing      Specifies the spacing between individual entries of the legend
                        vertically. (Can also be negative to have them really close)
        pen             Pen to use when drawing legend border. Any single argument
                        accepted by :func:`mkPen <pyqtgraph.mkPen>` is allowed.
        brush           QBrush to use as legend background filling. Any single argument
                        accepted by :func:`mkBrush <pyqtgraph.mkBrush>` is allowed.
        labelTextColor  Pen to use when drawing legend text. Any single argument
                        accepted by :func:`mkPen <pyqtgraph.mkPen>` is allowed.
        labelTextSize   Size to use when drawing legend text. Accepts CSS style
                        string arguments, e.g. '9pt'.
        colCount        Specifies the integer number of columns that the legend should
                        be divided into. The number of rows will be calculated
                        based on this argument. This is useful for plots with many
                        curves displayed simultaneously. Default: 1 column.
        sampleType      Customizes the item sample class of the `LegendItem`.
        ==============  ===============================================================

        """
        GraphicsWidget.__init__(self)
        GraphicsWidgetAnchor.__init__(self)
        self.setFlag(self.GraphicsItemFlag.ItemIgnoresTransformations)
        self.layout = QtGui.QGraphicsGridLayout()
        self.layout.setVerticalSpacing(verSpacing)
        self.layout.setHorizontalSpacing(horSpacing)

        self.setLayout(self.layout)
        self.items = []
        self.size = size
        self.offset = offset
        self.frame = frame
        self.columnCount = colCount
        self.rowCount = 1
        if size is not None:
            self.setGeometry(QtCore.QRectF(0, 0, self.size[0], self.size[1]))

        if sampleType is not None:
            if not issubclass(sampleType, GraphicsWidget):
                raise RuntimeError("Only classes of type `GraphicsWidgets` "
                                   "are allowed as `sampleType`")
            self.sampleType = sampleType
        else:
            self.sampleType = ItemSample

        self.opts = {
            'pen': fn.mkPen(pen),
            'brush': fn.mkBrush(brush),
            'labelTextColor': labelTextColor,
            'labelTextSize': labelTextSize,
            'offset': offset,
        }
        self.opts.update(kwargs)

    def setSampleType(self, sample):
        """Set the new sample item claspes"""
        if sample is self.sampleType:
            return

        # Clear the legend, but before create a list of items
        items = list(self.items)
        self.sampleType = sample
        self.clear()

        # Refill the legend with the item list and new sample item
        for sample, label in items:
            plot_item = sample.item
            plot_name = label.text
            self.addItem(plot_item, plot_name)

        self.updateSize()

    def offset(self):
        """Get the offset position relative to the parent."""
        return self.opts['offset']

    def setOffset(self, offset):
        """Set the offset position relative to the parent."""
        self.opts['offset'] = offset

        offset = Point(self.opts['offset'])
        anchorx = 1 if offset[0] <= 0 else 0
        anchory = 1 if offset[1] <= 0 else 0
        anchor = (anchorx, anchory)
        self.anchor(itemPos=anchor, parentPos=anchor, offset=offset)

    def pen(self):
        """Get the QPen used to draw the border around the legend."""
        return self.opts['pen']

    def setPen(self, *args, **kargs):
        """Set the pen used to draw a border around the legend.

        Accepts the same arguments as :func:`~pyqtgraph.mkPen`.
        """
        pen = fn.mkPen(*args, **kargs)
        self.opts['pen'] = pen

        self.update()

    def brush(self):
        """Get the QBrush used to draw the legend background."""
        return self.opts['brush']

    def setBrush(self, *args, **kargs):
        """Set the brush used to draw the legend background.

        Accepts the same arguments as :func:`~pyqtgraph.mkBrush`.
        """
        brush = fn.mkBrush(*args, **kargs)
        if self.opts['brush'] == brush:
            return
        self.opts['brush'] = brush

        self.update()

    def labelTextColor(self):
        """Get the QColor used for the item labels."""
        return self.opts['labelTextColor']

    def setLabelTextColor(self, *args, **kargs):
        """Set the color of the item labels.

        Accepts the same arguments as :func:`~pyqtgraph.mkColor`.
        """
        self.opts['labelTextColor'] = fn.mkColor(*args, **kargs)
        for sample, label in self.items:
            label.setAttr('color', self.opts['labelTextColor'])

        self.update()

    def labelTextSize(self):
        """Get the `labelTextSize` used for the item labels."""
        return self.opts['labelTextSize']

    def setLabelTextSize(self, size):
        """Set the `size` of the item labels.

        Accepts the CSS style string arguments, e.g. '8pt'.
        """
        self.opts['labelTextSize'] = size
        for _, label in self.items:
            label.setAttr('size', self.opts['labelTextSize'])

        self.update()

    def setParentItem(self, p):
        """Set the parent."""
        ret = GraphicsWidget.setParentItem(self, p)
        if self.opts['offset'] is not None:
            offset = Point(self.opts['offset'])
            anchorx = 1 if offset[0] <= 0 else 0
            anchory = 1 if offset[1] <= 0 else 0
            anchor = (anchorx, anchory)
            self.anchor(itemPos=anchor, parentPos=anchor, offset=offset)
        return ret

    def addItem(self, item, name):
        """
        Add a new entry to the legend.

        ==============  ========================================================
        **Arguments:**
        item            A :class:`~pyqtgraph.PlotDataItem` from which the line
                        and point style of the item will be determined or an
                        instance of ItemSample (or a subclass), allowing the
                        item display to be customized.
        title           The title to display for this item. Simple HTML allowed.
        ==============  ========================================================
        """
        label = LabelItem(name, color=self.opts['labelTextColor'],
                          justify='left', size=self.opts['labelTextSize'])
        if isinstance(item, self.sampleType):
            sample = item
        else:
            sample = self.sampleType(item)
        self.items.append((sample, label))
        self._addItemToLayout(sample, label)
        self.updateSize()

    def _addItemToLayout(self, sample, label):
        col = self.layout.columnCount()
        row = self.layout.rowCount()
        if row:
            row -= 1
        nCol = self.columnCount * 2
        # FIRST ROW FULL
        if col == nCol:
            for col in range(0, nCol, 2):
                # FIND RIGHT COLUMN
                if not self.layout.itemAt(row, col):
                    break
            else:
                if col + 2 == nCol:
                    # MAKE NEW ROW
                    col = 0
                    row += 1
        self.layout.addItem(sample, row, col)
        self.layout.addItem(label, row, col + 1)
        # Keep rowCount in sync with the number of rows if items are added
        self.rowCount = max(self.rowCount, row + 1)

    def setColumnCount(self, columnCount):
        """change the orientation of all items of the legend
        """
        if columnCount != self.columnCount:
            self.columnCount = columnCount

            self.rowCount = math.ceil(len(self.items) / columnCount)
            for i in range(self.layout.count() - 1, -1, -1):
                self.layout.removeAt(i)  # clear layout
            for sample, label in self.items:
                self._addItemToLayout(sample, label)
            self.updateSize()

    def getLabel(self, plotItem):
        """Return the labelItem inside the legend for a given plotItem

        The label-text can be changed via labelItem.setText
        """
        out = [(it, lab) for it, lab in self.items if it.item == plotItem]
        try:
            return out[0][1]
        except IndexError:
            return None

    def removeItem(self, item):
        """Removes one item from the legend.

        ==============  ========================================================
        **Arguments:**
        item            The item to remove or its name.
        ==============  ========================================================
        """
        for sample, label in self.items:
            if sample.item is item or label.text == item:
                self.items.remove((sample, label))  # remove from itemlist
                self.layout.removeItem(sample)  # remove from layout
                sample.close()  # remove from drawing
                self.layout.removeItem(label)
                label.close()
                self.updateSize()  # redraq box
                return  # return after first match

    def clear(self):
        """Remove all items from the legend."""
        for sample, label in self.items:
            self.layout.removeItem(sample)
            sample.close()
            self.layout.removeItem(label)
            label.close()

        self.items = []
        self.updateSize()

    def updateSize(self):
        if self.size is not None:
            return
        height = 0
        width = 0
        for row in range(self.layout.rowCount()):
            row_height = 0
            col_width = 0
            for col in range(self.layout.columnCount()):
                item = self.layout.itemAt(row, col)
                if item:
                    col_width += item.width() + 3
                    row_height = max(row_height, item.height())
            width = max(width, col_width)
            height += row_height
        self.setGeometry(0, 0, width, height)
        return

    def boundingRect(self):
        return QtCore.QRectF(0, 0, self.width(), self.height())

    def paint(self, p, *args):
        if self.frame:
            p.setPen(self.opts['pen'])
            p.setBrush(self.opts['brush'])
            p.drawRect(self.boundingRect())

    def hoverEvent(self, ev):
        ev.acceptDrags(QtCore.Qt.MouseButton.LeftButton)

    def mouseDragEvent(self, ev):
        if ev.button() == QtCore.Qt.MouseButton.LeftButton:
            ev.accept()
            dpos = ev.pos() - ev.lastPos()
            self.autoAnchor(self.pos() + dpos)


class ItemSample(GraphicsWidget):
    """Class responsible for drawing a single item in a LegendItem (sans label)
    """

    def __init__(self, item):
        GraphicsWidget.__init__(self)
        self.item = item

    def boundingRect(self):
        return QtCore.QRectF(0, 0, 20, 20)

    def paint(self, p, *args):
        opts = self.item.opts
        if opts.get('antialias'):
            p.setRenderHint(p.RenderHint.Antialiasing)

        visible = self.item.isVisible()
        if not visible:
            icon = invisibleEye.qicon
            p.drawPixmap(QtCore.QPoint(1, 1), icon.pixmap(18, 18))
            return

        visible = self.item.isVisible()
        if not visible:
            icon = invisibleEye.qicon
            p.drawPixmap(QtCore.QPoint(1, 1), icon.pixmap(18, 18))
            return

        if not isinstance(self.item, ScatterPlotItem):
            p.setPen(fn.mkPen(opts['pen']))
            p.drawLine(0, 11, 20, 11)

            if (opts.get('fillLevel', None) is not None and
                    opts.get('fillBrush', None) is not None):
                p.setBrush(fn.mkBrush(opts['fillBrush']))
                p.setPen(fn.mkPen(opts['pen']))
                p.drawPolygon(QtGui.QPolygonF(
                    [QtCore.QPointF(2, 18), QtCore.QPointF(18, 2),
                     QtCore.QPointF(18, 18)]))

        symbol = opts.get('symbol', None)
        if symbol is not None:
            if isinstance(self.item, PlotDataItem):
                opts = self.item.scatter.opts
            p.translate(10, 10)
            drawSymbol(p, symbol, opts['size'], fn.mkPen(opts['pen']),
                       fn.mkBrush(opts['brush']))

        if isinstance(self.item, BarGraphItem):
            p.setBrush(fn.mkBrush(opts['brush']))
            p.drawRect(QtCore.QRectF(2, 2, 18, 18))

    def mouseClickEvent(self, event):
        """Use the mouseClick event to toggle the visibility of the plotItem
        """
<<<<<<< HEAD
        if event.button() == QtCore.Qt.LeftButton:
=======
        if event.button() == QtCore.Qt.MouseButton.LeftButton:
>>>>>>> 662730f1
            visible = self.item.isVisible()
            self.item.setVisible(not visible)

        event.accept()
        self.update()<|MERGE_RESOLUTION|>--- conflicted
+++ resolved
@@ -357,12 +357,6 @@
             p.drawPixmap(QtCore.QPoint(1, 1), icon.pixmap(18, 18))
             return
 
-        visible = self.item.isVisible()
-        if not visible:
-            icon = invisibleEye.qicon
-            p.drawPixmap(QtCore.QPoint(1, 1), icon.pixmap(18, 18))
-            return
-
         if not isinstance(self.item, ScatterPlotItem):
             p.setPen(fn.mkPen(opts['pen']))
             p.drawLine(0, 11, 20, 11)
@@ -390,11 +384,7 @@
     def mouseClickEvent(self, event):
         """Use the mouseClick event to toggle the visibility of the plotItem
         """
-<<<<<<< HEAD
-        if event.button() == QtCore.Qt.LeftButton:
-=======
         if event.button() == QtCore.Qt.MouseButton.LeftButton:
->>>>>>> 662730f1
             visible = self.item.isVisible()
             self.item.setVisible(not visible)
 
