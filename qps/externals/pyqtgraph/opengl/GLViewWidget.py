<<<<<<< HEAD
from ..Qt import QtCore, QtGui, QtWidgets, QT_LIB
=======
from ..Qt import QtCore, QtGui, QtWidgets
>>>>>>> 662730f1
from OpenGL.GL import *
import OpenGL.GL.framebufferobjects as glfbo
import numpy as np
from .. import Vector
from .. import functions as fn
import warnings
<<<<<<< HEAD
=======
from math import cos, sin, tan, radians
>>>>>>> 662730f1
##Vector = QtGui.QVector3D


class GLViewWidget(QtWidgets.QOpenGLWidget):
    
    def __init__(self, parent=None, devicePixelRatio=None, rotationMethod='euler'):
        """    
        Basic widget for displaying 3D data
        - Rotation/scale controls
        - Axis/grid display
        - Export options

        ================ ==============================================================
        **Arguments:**
        parent           (QObject, optional): Parent QObject. Defaults to None.
        devicePixelRatio (float, optional):  High-DPI displays Qt5 should automatically
                         detect the correct resolution. For Qt4, specify the 
                         ``devicePixelRatio`` argument when initializing the widget 
                         (usually this value is 1-2). Defaults to None.
        rotationMethod   (str): Mechanimsm to drive the rotation method, options are 
                         'euler' and 'quaternion'. Defaults to 'euler'.
        ================ ==============================================================
        """

        QtWidgets.QOpenGLWidget.__init__(self, parent)
        
<<<<<<< HEAD
        self.setFocusPolicy(QtCore.Qt.ClickFocus)
=======
        self.setFocusPolicy(QtCore.Qt.FocusPolicy.ClickFocus)
>>>>>>> 662730f1

        if rotationMethod not in {"euler", "quaternion"}:
            raise RuntimeError("Rotation method should be either 'euler' or 'quaternion'")
        
        self.opts = {
            'center': Vector(0,0,0),  ## will always appear at the center of the widget
            'rotation' : QtGui.QQuaternion(1,0,0,0), ## camera rotation (quaternion:wxyz)
            'distance': 10.0,         ## distance of camera from center
            'fov':  60,               ## horizontal field of view in degrees
            'elevation': 30,          ## camera's angle of elevation in degrees
            'azimuth': 45,            ## camera's azimuthal angle in degrees 	
                                      ## (rotation around z-axis 0 points along x-axis)	
            'viewport': None,         ## glViewport params; None == whole widget
            'devicePixelRatio': devicePixelRatio,
            'rotationMethod': rotationMethod
        }
        self.reset()
        self.items = []
        
<<<<<<< HEAD
        self.noRepeatKeys = [QtCore.Qt.Key_Right, QtCore.Qt.Key_Left, QtCore.Qt.Key_Up, QtCore.Qt.Key_Down, QtCore.Qt.Key_PageUp, QtCore.Qt.Key_PageDown]
=======
        self.noRepeatKeys = [QtCore.Qt.Key.Key_Right, QtCore.Qt.Key.Key_Left, QtCore.Qt.Key.Key_Up, QtCore.Qt.Key.Key_Down, QtCore.Qt.Key.Key_PageUp, QtCore.Qt.Key.Key_PageDown]
>>>>>>> 662730f1
        self.keysPressed = {}
        self.keyTimer = QtCore.QTimer()
        self.keyTimer.timeout.connect(self.evalKeyState)
        self.makeCurrent()


<<<<<<< HEAD
    @property
    def _dpiRatio(self):
        return self.devicePixelRatioF() or 1

=======
>>>>>>> 662730f1
    def _updateScreen(self, screen):
        self._updatePixelRatio()
        if screen is not None:
            screen.physicalDotsPerInchChanged.connect(self._updatePixelRatio)
            screen.logicalDotsPerInchChanged.connect(self._updatePixelRatio)
    
    def _updatePixelRatio(self):
        event = QtGui.QResizeEvent(self.size(), self.size())
        self.resizeEvent(event)
    
    def showEvent(self, event):
        window = self.window().windowHandle()
        window.screenChanged.connect(self._updateScreen)
        self._updateScreen(window.screen())
        
    def width(self):
<<<<<<< HEAD
        if self._dpiRatio.is_integer():
            return super().width()
        else:
            return int(super().width() * self._dpiRatio)
    
    def height(self):
        if self._dpiRatio.is_integer():
            return super().height()
        else:
            return int(super().height() * self._dpiRatio)
=======
        dpr = self.devicePixelRatio()
        return int(super().width() * dpr)
    
    def height(self):
        dpr = self.devicePixelRatio()
        return int(super().height() * dpr)
>>>>>>> 662730f1


    def reset(self):
        """
        Initialize the widget state or reset the current state to the original state.
        """
        self.opts['center'] = Vector(0,0,0)  ## will always appear at the center of the widget
        self.opts['distance'] = 10.0         ## distance of camera from center
        self.opts['fov'] = 60                ## horizontal field of view in degrees
        self.opts['elevation'] = 30          ## camera's angle of elevation in degrees
        self.opts['azimuth'] = 45            ## camera's azimuthal angle in degrees 
                                             ## (rotation around z-axis 0 points along x-axis)
        self.opts['viewport'] = None         ## glViewport params; None == whole widget
        self.setBackgroundColor('k')        

    def addItem(self, item):
        self.items.append(item)

        if self.isValid():
            self.makeCurrent()
            try:
                item.initialize()
            except:
                self.checkOpenGLVersion('Error while adding item %s to GLViewWidget.' % str(item))
                
        item._setView(self)
        #print "set view", item, self, item.view()
        self.update()
        
    def removeItem(self, item):
        """
        Remove the item from the scene.
        """
        self.items.remove(item)
        item._setView(None)
        self.update()

    def clear(self):
        """
        Remove all items from the scene.
        """
        for item in self.items:
            item._setView(None)
        self.items = []
        self.update()        
        
    def initializeGL(self):
        """
        Initialize items that were not initialized during addItem().
        """
        for item in self.items:
            if not item.isInitialized():
                item.initialize()
        
    def setBackgroundColor(self, *args, **kwds):
        """
        Set the background color of the widget. Accepts the same arguments as
        pg.mkColor() and pg.glColor().
        """
        self.opts['bgcolor'] = fn.glColor(*args, **kwds)
        self.update()
        
    def getViewport(self):
        vp = self.opts['viewport']
        if vp is None:
            return (0, 0, self.width(), self.height())
        else:
            dpr = self.devicePixelRatio()
            return tuple([int(x * dpr) for x in vp])
        
    def devicePixelRatio(self):
        dpr = self.opts['devicePixelRatio']
        if dpr is not None:
            return dpr
        
<<<<<<< HEAD
        return QtWidgets.QOpenGLWidget.devicePixelRatio(self)
=======
        return self.devicePixelRatioF()
>>>>>>> 662730f1
        
    def resizeGL(self, w, h):
        pass
        #glViewport(*self.getViewport())
        #self.update()

    def setProjection(self, region=None):
        m = self.projectionMatrix(region)
        glMatrixMode(GL_PROJECTION)
        glLoadIdentity()
        a = np.array(m.copyDataTo()).reshape((4,4))
        glMultMatrixf(a.transpose())

    def projectionMatrix(self, region=None):
        if region is None:
            region = (0, 0, self.width(), self.height())
        
        x0, y0, w, h = self.getViewport()
        dist = self.opts['distance']
        fov = self.opts['fov']
        nearClip = dist * 0.001
        farClip = dist * 1000.

        r = nearClip * tan(0.5 * radians(fov))
        t = r * h / w

        ## Note that X0 and width in these equations must be the values used in viewport
        left  = r * ((region[0]-x0) * (2.0/w) - 1)
        right = r * ((region[0]+region[2]-x0) * (2.0/w) - 1)
        bottom = t * ((region[1]-y0) * (2.0/h) - 1)
        top    = t * ((region[1]+region[3]-y0) * (2.0/h) - 1)

        tr = QtGui.QMatrix4x4()
        tr.frustum(left, right, bottom, top, nearClip, farClip)
        return tr
        
    def setModelview(self):
        glMatrixMode(GL_MODELVIEW)
        glLoadIdentity()
        m = self.viewMatrix()
        a = np.array(m.copyDataTo()).reshape((4,4))
        glMultMatrixf(a.transpose())
        
    def viewMatrix(self):
        tr = QtGui.QMatrix4x4()
        tr.translate( 0.0, 0.0, -self.opts['distance'])
        if self.opts['rotationMethod'] == 'quaternion':
            tr.rotate(self.opts['rotation'])
        else:
            # default rotation method
            tr.rotate(self.opts['elevation']-90, 1, 0, 0)
            tr.rotate(self.opts['azimuth']+90, 0, 0, -1)  
        center = self.opts['center']
        tr.translate(-center.x(), -center.y(), -center.z())
        return tr

    def itemsAt(self, region=None):
        """
        Return a list of the items displayed in the region (x, y, w, h)
        relative to the widget.        
        """
        region = (region[0], self.height()-(region[1]+region[3]), region[2], region[3])
        
        #buf = np.zeros(100000, dtype=np.uint)
        buf = glSelectBuffer(100000)
        try:
            glRenderMode(GL_SELECT)
            glInitNames()
            glPushName(0)
            self._itemNames = {}
            self.paintGL(region=region, useItemNames=True)
            
        finally:
            hits = glRenderMode(GL_RENDER)
            
        items = [(h.near, h.names[0]) for h in hits]
        items.sort(key=lambda i: i[0])
        return [self._itemNames[i[1]] for i in items]
    
    def paintGL(self, region=None, viewport=None, useItemNames=False):
        """
        viewport specifies the arguments to glViewport. If None, then we use self.opts['viewport']
        region specifies the sub-region of self.opts['viewport'] that should be rendered.
        Note that we may use viewport != self.opts['viewport'] when exporting.
        """
        if viewport is None:
            glViewport(*self.getViewport())
        else:
            glViewport(*viewport)
        self.setProjection(region=region)
        self.setModelview()
        bgcolor = self.opts['bgcolor']
        glClearColor(*bgcolor)
        glClear( GL_DEPTH_BUFFER_BIT | GL_COLOR_BUFFER_BIT )
        self.drawItemTree(useItemNames=useItemNames)
        
    def drawItemTree(self, item=None, useItemNames=False):
        if item is None:
            items = [x for x in self.items if x.parentItem() is None]
        else:
            items = item.childItems()
            items.append(item)
        items.sort(key=lambda a: a.depthValue())
        for i in items:
            if not i.visible():
                continue
            if i is item:
                try:
                    glPushAttrib(GL_ALL_ATTRIB_BITS)
                    if useItemNames:
                        glLoadName(i._id)
                        self._itemNames[i._id] = i
                    i.paint()
                except:
                    from .. import debug
                    debug.printExc()
                    msg = "Error while drawing item %s." % str(item)
                    ver = glGetString(GL_VERSION)
                    if ver is not None:
                        ver = ver.split()[0]
                        if int(ver.split(b'.')[0]) < 2:
                            print(msg + " The original exception is printed above; however, pyqtgraph requires OpenGL version 2.0 or greater for many of its 3D features and your OpenGL version is %s. Installing updated display drivers may resolve this issue." % ver)
                        else:
                            print(msg)
                    
                finally:
                    glPopAttrib()
            else:
                glMatrixMode(GL_MODELVIEW)
                glPushMatrix()
                try:
                    tr = i.transform()
                    a = np.array(tr.copyDataTo()).reshape((4,4))
                    glMultMatrixf(a.transpose())
                    self.drawItemTree(i, useItemNames=useItemNames)
                finally:
                    glMatrixMode(GL_MODELVIEW)
                    glPopMatrix()
            
    def setCameraPosition(self, pos=None, distance=None, elevation=None, azimuth=None, rotation=None):
        if pos is not None:
            self.opts['center'] = pos
        if distance is not None:
            self.opts['distance'] = distance
        if rotation is not None:
            # set with quaternion
            self.opts['rotation'] = rotation
        else:
            # set with elevation-azimuth, restored for compatibility
            eu = self.opts['rotation'].toEulerAngles()
            if azimuth is not None:
                eu.setZ(-azimuth-90)
            if elevation is not None:
                eu.setX(elevation-90)
            self.opts['rotation'] = QtGui.QQuaternion.fromEulerAngles(eu)
        self.update()
        
    def cameraPosition(self):
        """Return current position of camera based on center, dist, elevation, and azimuth"""
        center = self.opts['center']
        dist = self.opts['distance']
        if self.opts['rotationMethod'] == "quaternion":
<<<<<<< HEAD
            pos = center - self.opts['rotation'].rotatedVector( Vector(0,0,dist) )
        else:
            # using 'euler' rotation method
            elev = self.opts['elevation'] * np.pi / 180
            azim = self.opts['azimuth'] * np.pi / 180
            pos = Vector(
                center.x() + dist * np.cos(elev) * np.cos(azim),
                center.y() + dist * np.cos(elev) * np.sin(azim),
                center.z() + dist * np.sin(elev)
=======
            pos = Vector(center - self.opts['rotation'].rotatedVector(Vector(0,0,dist) ))
        else:
            # using 'euler' rotation method
            elev = radians(self.opts['elevation'])
            azim = radians(self.opts['azimuth'])
            pos = Vector(
                center.x() + dist * cos(elev) * cos(azim),
                center.y() + dist * cos(elev) * sin(azim),
                center.z() + dist * sin(elev)
>>>>>>> 662730f1
            )
        return pos

    def orbit(self, azim, elev):
        """Orbits the camera around the center position. *azim* and *elev* are given in degrees."""
        if self.opts['rotationMethod'] == 'quaternion':
            q = QtGui.QQuaternion.fromEulerAngles(
                    elev, -azim, 0
                    ) # rx-ry-rz
            q *= self.opts['rotation']
            self.opts['rotation'] = q
        else: # default euler rotation method
            self.opts['azimuth'] += azim
<<<<<<< HEAD
            self.opts['elevation'] = np.clip(self.opts['elevation'] + elev, -90, 90)
=======
            self.opts['elevation'] = fn.clip_scalar(self.opts['elevation'] + elev, -90., 90.)
>>>>>>> 662730f1
        self.update()
        
    def pan(self, dx, dy, dz, relative='global'):
        """
        Moves the center (look-at) position while holding the camera in place. 
        
        ==============  =======================================================
        **Arguments:**
        *dx*            Distance to pan in x direction
        *dy*            Distance to pan in y direction
        *dz*            Distance to pan in z direction
        *relative*      String that determines the direction of dx,dy,dz. 
                        If "global", then the global coordinate system is used.
                        If "view", then the z axis is aligned with the view
                        direction, and x and y axes are in the plane of the
                        view: +x points right, +y points up. 
                        If "view-upright", then x is in the global xy plane and
                        points to the right side of the view, y is in the
                        global xy plane and orthogonal to x, and z points in
                        the global z direction.
        ==============  =======================================================
        
        Distances are scaled roughly such that a value of 1.0 moves
        by one pixel on screen.
        
        Prior to version 0.11, *relative* was expected to be either True (x-aligned) or
        False (global). These values are deprecated but still recognized.
        """
        # for backward compatibility:
        if isinstance(relative, bool):
            warnings.warn(
                "'relative' as a boolean is deprecated, and will not be recognized in 0.13. "
                "Acceptable values are 'global', 'view', or 'view-upright'",
                DeprecationWarning, stacklevel=2
            )    
        relative = {True: "view-upright", False: "global"}.get(relative, relative)
        if relative == 'global':
            self.opts['center'] += QtGui.QVector3D(dx, dy, dz)
        elif relative == 'view-upright':
            cPos = self.cameraPosition()
            cVec = self.opts['center'] - cPos
            dist = cVec.length()  ## distance from camera to center
            xDist = dist * 2. * tan(0.5 * radians(self.opts['fov']))  ## approx. width of view at distance of center point
            xScale = xDist / self.width()
            zVec = QtGui.QVector3D(0,0,1)
            xVec = QtGui.QVector3D.crossProduct(zVec, cVec).normalized()
            yVec = QtGui.QVector3D.crossProduct(xVec, zVec).normalized()
            self.opts['center'] = self.opts['center'] + xVec * xScale * dx + yVec * xScale * dy + zVec * xScale * dz
        elif relative == 'view':
            # pan in plane of camera

            if self.opts['rotationMethod'] == 'quaternion':
                # obtain basis vectors
                qc = self.opts['rotation'].conjugated()
                xv = qc.rotatedVector( Vector(1,0,0) )
                yv = qc.rotatedVector( Vector(0,1,0) )
                zv = qc.rotatedVector( Vector(0,0,1) )

                scale_factor = self.pixelSize( self.opts['center'] )

                # apply translation
                self.opts['center'] += scale_factor * (xv*-dx + yv*dy + zv*dz)
            else: # use default euler rotation method
<<<<<<< HEAD
                elev = np.radians(self.opts['elevation'])
                azim = np.radians(self.opts['azimuth'])
                fov = np.radians(self.opts['fov'])
                dist = (self.opts['center'] - self.cameraPosition()).length()
                fov_factor = np.tan(fov / 2) * 2
                scale_factor = dist * fov_factor / self.width()
                z = scale_factor * np.cos(elev) * dy
                x = scale_factor * (np.sin(azim) * dx - np.sin(elev) * np.cos(azim) * dy)
                y = scale_factor * (np.cos(azim) * dx + np.sin(elev) * np.sin(azim) * dy)
=======
                elev = radians(self.opts['elevation'])
                azim = radians(self.opts['azimuth'])
                fov = radians(self.opts['fov'])
                dist = (self.opts['center'] - self.cameraPosition()).length()
                fov_factor = tan(fov / 2) * 2
                scale_factor = dist * fov_factor / self.width()
                z = scale_factor * cos(elev) * dy
                x = scale_factor * (sin(azim) * dx - sin(elev) * cos(azim) * dy)
                y = scale_factor * (cos(azim) * dx + sin(elev) * sin(azim) * dy)
>>>>>>> 662730f1
                self.opts['center'] += QtGui.QVector3D(x, -y, z)
        else:
            raise ValueError("relative argument must be global, view, or view-upright")
        
        self.update()
        
    def pixelSize(self, pos):
        """
        Return the approximate size of a screen pixel at the location pos
        Pos may be a Vector or an (N,3) array of locations
        """
        cam = self.cameraPosition()
        if isinstance(pos, np.ndarray):
            cam = np.array(cam).reshape((1,)*(pos.ndim-1)+(3,))
            dist = ((pos-cam)**2).sum(axis=-1)**0.5
        else:
            dist = (pos-cam).length()
        xDist = dist * 2. * tan(0.5 * radians(self.opts['fov']))
        return xDist / self.width()
        
    def mousePressEvent(self, ev):
<<<<<<< HEAD
        self.mousePos = ev.localPos()
        
    def mouseMoveEvent(self, ev):
        lpos = ev.localPos()
=======
        lpos = ev.position() if hasattr(ev, 'position') else ev.localPos()
        self.mousePos = lpos
        
    def mouseMoveEvent(self, ev):
        lpos = ev.position() if hasattr(ev, 'position') else ev.localPos()
>>>>>>> 662730f1
        diff = lpos - self.mousePos
        self.mousePos = lpos
        
        if ev.buttons() == QtCore.Qt.MouseButton.LeftButton:
            if (ev.modifiers() & QtCore.Qt.KeyboardModifier.ControlModifier):
                self.pan(diff.x(), diff.y(), 0, relative='view')
            else:
                self.orbit(-diff.x(), diff.y())
<<<<<<< HEAD
        elif ev.buttons() == QtCore.Qt.MiddleButton:
            if (ev.modifiers() & QtCore.Qt.ControlModifier):
=======
        elif ev.buttons() == QtCore.Qt.MouseButton.MiddleButton:
            if (ev.modifiers() & QtCore.Qt.KeyboardModifier.ControlModifier):
>>>>>>> 662730f1
                self.pan(diff.x(), 0, diff.y(), relative='view-upright')
            else:
                self.pan(diff.x(), diff.y(), 0, relative='view-upright')
        
    def mouseReleaseEvent(self, ev):
        pass
        # Example item selection code:
        #region = (ev.pos().x()-5, ev.pos().y()-5, 10, 10)
        #print(self.itemsAt(region))
        
        ## debugging code: draw the picking region
        #glViewport(*self.getViewport())
        #glClear( GL_DEPTH_BUFFER_BIT | GL_COLOR_BUFFER_BIT )
        #region = (region[0], self.height()-(region[1]+region[3]), region[2], region[3])
        #self.paintGL(region=region)
        #self.swapBuffers()
        
    def wheelEvent(self, ev):
        delta = ev.angleDelta().x()
        if delta == 0:
            delta = ev.angleDelta().y()
        if (ev.modifiers() & QtCore.Qt.KeyboardModifier.ControlModifier):
            self.opts['fov'] *= 0.999**delta
        else:
            self.opts['distance'] *= 0.999**delta
        self.update()

    def keyPressEvent(self, ev):
        if ev.key() in self.noRepeatKeys:
            ev.accept()
            if ev.isAutoRepeat():
                return
            self.keysPressed[ev.key()] = 1
            self.evalKeyState()
      
    def keyReleaseEvent(self, ev):
        if ev.key() in self.noRepeatKeys:
            ev.accept()
            if ev.isAutoRepeat():
                return
            try:
                del self.keysPressed[ev.key()]
            except:
                self.keysPressed = {}
            self.evalKeyState()
        
    def evalKeyState(self):
        speed = 2.0
        if len(self.keysPressed) > 0:
            for key in self.keysPressed:
                if key == QtCore.Qt.Key.Key_Right:
                    self.orbit(azim=-speed, elev=0)
                elif key == QtCore.Qt.Key.Key_Left:
                    self.orbit(azim=speed, elev=0)
                elif key == QtCore.Qt.Key.Key_Up:
                    self.orbit(azim=0, elev=-speed)
                elif key == QtCore.Qt.Key.Key_Down:
                    self.orbit(azim=0, elev=speed)
                elif key == QtCore.Qt.Key.Key_PageUp:
                    pass
                elif key == QtCore.Qt.Key.Key_PageDown:
                    pass
                self.keyTimer.start(16)
        else:
            self.keyTimer.stop()

    def checkOpenGLVersion(self, msg):
        """
        Give exception additional context about version support.

        Only to be called from within exception handler.
        As this check is only performed on error,
        unsupported versions might still work!
        """

        # Check for unsupported version
        verString = glGetString(GL_VERSION)
        ver = verString.split()[0]
        # If not OpenGL ES...
        if str(ver.split(b'.')[0]).isdigit():
            verNumber = int(ver.split(b'.')[0])
            # ...and version is supported:
            if verNumber >= 2:
                # OpenGL version is fine, raise the original exception
                raise

        # Print original exception
        from .. import debug
        debug.printExc()

        # Notify about unsupported version
        raise Exception(
            msg + "\n" + \
            "pyqtgraph.opengl: Requires >= OpenGL 2.0 (not ES); Found %s" % verString
        )
 
    def readQImage(self):
        """
        Read the current buffer pixels out as a QImage.
        """
        w = self.width()
        h = self.height()
        self.repaint()
        pixels = np.empty((h, w, 4), dtype=np.ubyte)
        pixels[:] = 128
        pixels[...,0] = 50
        pixels[...,3] = 255
        
        glReadPixels(0, 0, w, h, GL_RGBA, GL_UNSIGNED_BYTE, pixels)

        pixels = pixels[::-1].copy() # flip vertical

        qimg = fn.ndarray_to_qimage(pixels, QtGui.QImage.Format.Format_RGBA8888)
        return qimg
        
    def renderToArray(self, size, format=GL_BGRA, type=GL_UNSIGNED_BYTE, textureSize=1024, padding=256):
        w,h = map(int, size)
        
        self.makeCurrent()
        tex = None
        fb = None
        depth_buf = None
        try:
            output = np.empty((w, h, 4), dtype=np.ubyte)
            fb = glfbo.glGenFramebuffers(1)
            glfbo.glBindFramebuffer(glfbo.GL_FRAMEBUFFER, fb )
            
            glEnable(GL_TEXTURE_2D)
            tex = glGenTextures(1)
            glBindTexture(GL_TEXTURE_2D, tex)
            texwidth = textureSize
            data = np.zeros((texwidth,texwidth,4), dtype=np.ubyte)
            
            ## Test texture dimensions first
            glTexImage2D(GL_PROXY_TEXTURE_2D, 0, GL_RGBA, texwidth, texwidth, 0, GL_RGBA, GL_UNSIGNED_BYTE, None)
            if glGetTexLevelParameteriv(GL_PROXY_TEXTURE_2D, 0, GL_TEXTURE_WIDTH) == 0:
                raise Exception("OpenGL failed to create 2D texture (%dx%d); too large for this hardware." % shape[:2])
            ## create teture
            glTexImage2D(GL_TEXTURE_2D, 0, GL_RGBA, texwidth, texwidth, 0, GL_RGBA, GL_UNSIGNED_BYTE, data.transpose((1,0,2)))

            # Create depth buffer
            depth_buf = glGenRenderbuffers(1)
            glBindRenderbuffer(GL_RENDERBUFFER, depth_buf)
            glRenderbufferStorage(GL_RENDERBUFFER, GL_DEPTH_COMPONENT, texwidth, texwidth)
            glFramebufferRenderbuffer(GL_FRAMEBUFFER, GL_DEPTH_ATTACHMENT, GL_RENDERBUFFER, depth_buf)

            self.opts['viewport'] = (0, 0, w, h)  # viewport is the complete image; this ensures that paintGL(region=...)
                                                  # is interpreted correctly.
            p2 = 2 * padding
            for x in range(-padding, w-padding, texwidth-p2):
                for y in range(-padding, h-padding, texwidth-p2):
                    x2 = min(x+texwidth, w+padding)
                    y2 = min(y+texwidth, h+padding)
                    w2 = x2-x
                    h2 = y2-y
                    
                    ## render to texture
                    glfbo.glFramebufferTexture2D(glfbo.GL_FRAMEBUFFER, glfbo.GL_COLOR_ATTACHMENT0, GL_TEXTURE_2D, tex, 0)
                    
                    self.paintGL(region=(x, h-y-h2, w2, h2), viewport=(0, 0, w2, h2))  # only render sub-region
                    glBindTexture(GL_TEXTURE_2D, tex) # fixes issue #366
                    
                    ## read texture back to array
                    data = glGetTexImage(GL_TEXTURE_2D, 0, format, type)
                    data = np.fromstring(data, dtype=np.ubyte).reshape(texwidth,texwidth,4).transpose(1,0,2)[:, ::-1]
                    output[x+padding:x2-padding, y+padding:y2-padding] = data[padding:w2-padding, -(h2-padding):-padding]
                    
        finally:
            self.opts['viewport'] = None
            glfbo.glBindFramebuffer(glfbo.GL_FRAMEBUFFER, 0)
            glBindTexture(GL_TEXTURE_2D, 0)
            if tex is not None:
                glDeleteTextures([tex])
            if fb is not None:
                glfbo.glDeleteFramebuffers([fb])
            if depth_buf is not None:
                glDeleteRenderbuffers(1, [depth_buf])

        return output<|MERGE_RESOLUTION|>--- conflicted
+++ resolved
@@ -1,18 +1,11 @@
-<<<<<<< HEAD
-from ..Qt import QtCore, QtGui, QtWidgets, QT_LIB
-=======
 from ..Qt import QtCore, QtGui, QtWidgets
->>>>>>> 662730f1
 from OpenGL.GL import *
 import OpenGL.GL.framebufferobjects as glfbo
 import numpy as np
 from .. import Vector
 from .. import functions as fn
 import warnings
-<<<<<<< HEAD
-=======
 from math import cos, sin, tan, radians
->>>>>>> 662730f1
 ##Vector = QtGui.QVector3D
 
 
@@ -39,11 +32,7 @@
 
         QtWidgets.QOpenGLWidget.__init__(self, parent)
         
-<<<<<<< HEAD
-        self.setFocusPolicy(QtCore.Qt.ClickFocus)
-=======
         self.setFocusPolicy(QtCore.Qt.FocusPolicy.ClickFocus)
->>>>>>> 662730f1
 
         if rotationMethod not in {"euler", "quaternion"}:
             raise RuntimeError("Rotation method should be either 'euler' or 'quaternion'")
@@ -63,24 +52,13 @@
         self.reset()
         self.items = []
         
-<<<<<<< HEAD
-        self.noRepeatKeys = [QtCore.Qt.Key_Right, QtCore.Qt.Key_Left, QtCore.Qt.Key_Up, QtCore.Qt.Key_Down, QtCore.Qt.Key_PageUp, QtCore.Qt.Key_PageDown]
-=======
         self.noRepeatKeys = [QtCore.Qt.Key.Key_Right, QtCore.Qt.Key.Key_Left, QtCore.Qt.Key.Key_Up, QtCore.Qt.Key.Key_Down, QtCore.Qt.Key.Key_PageUp, QtCore.Qt.Key.Key_PageDown]
->>>>>>> 662730f1
         self.keysPressed = {}
         self.keyTimer = QtCore.QTimer()
         self.keyTimer.timeout.connect(self.evalKeyState)
         self.makeCurrent()
 
 
-<<<<<<< HEAD
-    @property
-    def _dpiRatio(self):
-        return self.devicePixelRatioF() or 1
-
-=======
->>>>>>> 662730f1
     def _updateScreen(self, screen):
         self._updatePixelRatio()
         if screen is not None:
@@ -97,25 +75,12 @@
         self._updateScreen(window.screen())
         
     def width(self):
-<<<<<<< HEAD
-        if self._dpiRatio.is_integer():
-            return super().width()
-        else:
-            return int(super().width() * self._dpiRatio)
-    
-    def height(self):
-        if self._dpiRatio.is_integer():
-            return super().height()
-        else:
-            return int(super().height() * self._dpiRatio)
-=======
         dpr = self.devicePixelRatio()
         return int(super().width() * dpr)
     
     def height(self):
         dpr = self.devicePixelRatio()
         return int(super().height() * dpr)
->>>>>>> 662730f1
 
 
     def reset(self):
@@ -191,11 +156,7 @@
         if dpr is not None:
             return dpr
         
-<<<<<<< HEAD
-        return QtWidgets.QOpenGLWidget.devicePixelRatio(self)
-=======
         return self.devicePixelRatioF()
->>>>>>> 662730f1
         
     def resizeGL(self, w, h):
         pass
@@ -358,17 +319,6 @@
         center = self.opts['center']
         dist = self.opts['distance']
         if self.opts['rotationMethod'] == "quaternion":
-<<<<<<< HEAD
-            pos = center - self.opts['rotation'].rotatedVector( Vector(0,0,dist) )
-        else:
-            # using 'euler' rotation method
-            elev = self.opts['elevation'] * np.pi / 180
-            azim = self.opts['azimuth'] * np.pi / 180
-            pos = Vector(
-                center.x() + dist * np.cos(elev) * np.cos(azim),
-                center.y() + dist * np.cos(elev) * np.sin(azim),
-                center.z() + dist * np.sin(elev)
-=======
             pos = Vector(center - self.opts['rotation'].rotatedVector(Vector(0,0,dist) ))
         else:
             # using 'euler' rotation method
@@ -378,7 +328,6 @@
                 center.x() + dist * cos(elev) * cos(azim),
                 center.y() + dist * cos(elev) * sin(azim),
                 center.z() + dist * sin(elev)
->>>>>>> 662730f1
             )
         return pos
 
@@ -392,11 +341,7 @@
             self.opts['rotation'] = q
         else: # default euler rotation method
             self.opts['azimuth'] += azim
-<<<<<<< HEAD
-            self.opts['elevation'] = np.clip(self.opts['elevation'] + elev, -90, 90)
-=======
             self.opts['elevation'] = fn.clip_scalar(self.opts['elevation'] + elev, -90., 90.)
->>>>>>> 662730f1
         self.update()
         
     def pan(self, dx, dy, dz, relative='global'):
@@ -460,17 +405,6 @@
                 # apply translation
                 self.opts['center'] += scale_factor * (xv*-dx + yv*dy + zv*dz)
             else: # use default euler rotation method
-<<<<<<< HEAD
-                elev = np.radians(self.opts['elevation'])
-                azim = np.radians(self.opts['azimuth'])
-                fov = np.radians(self.opts['fov'])
-                dist = (self.opts['center'] - self.cameraPosition()).length()
-                fov_factor = np.tan(fov / 2) * 2
-                scale_factor = dist * fov_factor / self.width()
-                z = scale_factor * np.cos(elev) * dy
-                x = scale_factor * (np.sin(azim) * dx - np.sin(elev) * np.cos(azim) * dy)
-                y = scale_factor * (np.cos(azim) * dx + np.sin(elev) * np.sin(azim) * dy)
-=======
                 elev = radians(self.opts['elevation'])
                 azim = radians(self.opts['azimuth'])
                 fov = radians(self.opts['fov'])
@@ -480,7 +414,6 @@
                 z = scale_factor * cos(elev) * dy
                 x = scale_factor * (sin(azim) * dx - sin(elev) * cos(azim) * dy)
                 y = scale_factor * (cos(azim) * dx + sin(elev) * sin(azim) * dy)
->>>>>>> 662730f1
                 self.opts['center'] += QtGui.QVector3D(x, -y, z)
         else:
             raise ValueError("relative argument must be global, view, or view-upright")
@@ -502,18 +435,11 @@
         return xDist / self.width()
         
     def mousePressEvent(self, ev):
-<<<<<<< HEAD
-        self.mousePos = ev.localPos()
-        
-    def mouseMoveEvent(self, ev):
-        lpos = ev.localPos()
-=======
         lpos = ev.position() if hasattr(ev, 'position') else ev.localPos()
         self.mousePos = lpos
         
     def mouseMoveEvent(self, ev):
         lpos = ev.position() if hasattr(ev, 'position') else ev.localPos()
->>>>>>> 662730f1
         diff = lpos - self.mousePos
         self.mousePos = lpos
         
@@ -522,13 +448,8 @@
                 self.pan(diff.x(), diff.y(), 0, relative='view')
             else:
                 self.orbit(-diff.x(), diff.y())
-<<<<<<< HEAD
-        elif ev.buttons() == QtCore.Qt.MiddleButton:
-            if (ev.modifiers() & QtCore.Qt.ControlModifier):
-=======
         elif ev.buttons() == QtCore.Qt.MouseButton.MiddleButton:
             if (ev.modifiers() & QtCore.Qt.KeyboardModifier.ControlModifier):
->>>>>>> 662730f1
                 self.pan(diff.x(), 0, diff.y(), relative='view-upright')
             else:
                 self.pan(diff.x(), diff.y(), 0, relative='view-upright')
