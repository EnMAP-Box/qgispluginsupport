--- conflicted
+++ resolved
@@ -101,17 +101,10 @@
         if self.opts['pxMode']:
             self.setFlags(self.flags() | self.GraphicsItemFlag.ItemIgnoresTransformations)
         else:
-<<<<<<< HEAD
-            self.setFlags(self.flags() & ~self.ItemIgnoresTransformations)
-
-    def paint(self, p, *args):
-        p.setRenderHint(QtGui.QPainter.Antialiasing)
-=======
             self.setFlags(self.flags() & ~self.GraphicsItemFlag.ItemIgnoresTransformations)
 
     def paint(self, p, *args):
         p.setRenderHint(QtGui.QPainter.RenderHint.Antialiasing)
->>>>>>> 662730f1
         super().paint(p, *args)
         
         #p.setPen(fn.mkPen('r'))
