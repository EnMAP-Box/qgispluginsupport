name: Check Github System Info
on:
<<<<<<< HEAD
=======
  push:
    branches:
      - *
>>>>>>> 5dd687c1
  workflow_dispatch: {} # trigger manually only

jobs:
  check-info:
    runs-on: ubuntu-latest

    steps:
    - name: Check System Info
      run: |
        lscpu
      shell: bash<|MERGE_RESOLUTION|>--- conflicted
+++ resolved
@@ -1,11 +1,8 @@
 name: Check Github System Info
 on:
-<<<<<<< HEAD
-=======
   push:
     branches:
       - *
->>>>>>> 5dd687c1
   workflow_dispatch: {} # trigger manually only
 
 jobs:
