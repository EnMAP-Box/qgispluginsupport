# -*- coding: utf-8 -*-
import time
import weakref
import warnings

from ..Qt import QtCore, QtGui, QT_LIB, isQObjectAlive
from ..Point import Point
from .. import functions as fn
from .. import ptime as ptime
from .mouseEvents import *
from .. import debug as debug
from .. import getConfigOption

getMillis = lambda: int(round(time.time() * 1000))


if QT_LIB.startswith('PyQt'):
    from ..Qt import sip
    HAVE_SIP = True
else:
    HAVE_SIP = False


__all__ = ['GraphicsScene']

class GraphicsScene(QtGui.QGraphicsScene):
    """
    Extension of QGraphicsScene that implements a complete, parallel mouse event system.
    (It would have been preferred to just alter the way QGraphicsScene creates and delivers 
    events, but this turned out to be impossible because the constructor for QGraphicsMouseEvent
    is private)
    
    *  Generates MouseClicked events in addition to the usual press/move/release events. 
       (This works around a problem where it is impossible to have one item respond to a 
       drag if another is watching for a click.)
    *  Adjustable radius around click that will catch objects so you don't have to click *exactly* over small/thin objects
    *  Global context menu--if an item implements a context menu, then its parent(s) may also add items to the menu.
    *  Allows items to decide _before_ a mouse click which item will be the recipient of mouse events.
       This lets us indicate unambiguously to the user which item they are about to click/drag on
    *  Eats mouseMove events that occur too soon after a mouse press.
    *  Reimplements items() and itemAt() to circumvent PyQt bug

    ====================== ====================================================================
    **Signals**
    sigMouseClicked(event) Emitted when the mouse is clicked over the scene. Use ev.pos() to
                           get the click position relative to the item that was clicked on,
                           or ev.scenePos() to get the click position in scene coordinates.
                           See :class:`pyqtgraph.GraphicsScene.MouseClickEvent`.                        
    sigMouseMoved(pos)     Emitted when the mouse cursor moves over the scene. The position
                           is given in scene coordinates.
    sigMouseHover(items)   Emitted when the mouse is moved over the scene. Items is a list
                           of items under the cursor.
    sigItemAdded(item)     Emitted when an item is added via addItem(). The item is given.
    sigItemRemoved(item)   Emitted when an item is removed via removeItem(). The item is given.
    ====================== ====================================================================
    
    Mouse interaction is as follows:
    
    1) Every time the mouse moves, the scene delivers both the standard hoverEnter/Move/LeaveEvents 
       as well as custom HoverEvents. 
    2) Items are sent HoverEvents in Z-order and each item may optionally call event.acceptClicks(button), 
       acceptDrags(button) or both. If this method call returns True, this informs the item that _if_ 
       the user clicks/drags the specified mouse button, the item is guaranteed to be the 
       recipient of click/drag events (the item may wish to change its appearance to indicate this).
       If the call to acceptClicks/Drags returns False, then the item is guaranteed to *not* receive
       the requested event (because another item has already accepted it). 
    3) If the mouse is clicked, a mousePressEvent is generated as usual. If any items accept this press event, then
       No click/drag events will be generated and mouse interaction proceeds as defined by Qt. This allows
       items to function properly if they are expecting the usual press/move/release sequence of events.
       (It is recommended that items do NOT accept press events, and instead use click/drag events)
       Note: The default implementation of QGraphicsItem.mousePressEvent will *accept* the event if the 
       item is has its Selectable or Movable flags enabled. You may need to override this behavior.
    4) If no item accepts the mousePressEvent, then the scene will begin delivering mouseDrag and/or mouseClick events.
       If the mouse is moved a sufficient distance (or moved slowly enough) before the button is released, 
       then a mouseDragEvent is generated.
       If no drag events are generated before the button is released, then a mouseClickEvent is generated. 
    5) Click/drag events are delivered to the item that called acceptClicks/acceptDrags on the HoverEvent
       in step 1. If no such items exist, then the scene attempts to deliver the events to items near the event. 
       ClickEvents may be delivered in this way even if no
       item originally claimed it could accept the click. DragEvents may only be delivered this way if it is the initial
       move in a drag.
    """
    
    sigMouseHover = QtCore.Signal(object)   ## emits a list of objects hovered over
    sigMouseMoved = QtCore.Signal(object)   ## emits position of mouse on every move
    sigMouseClicked = QtCore.Signal(object)   ## emitted when mouse is clicked. Check for event.isAccepted() to see whether the event has already been acted on.
    
    sigPrepareForPaint = QtCore.Signal()  ## emitted immediately before the scene is about to be rendered

    sigItemAdded = QtCore.Signal(object)  ## emits the item object just added
    sigItemRemoved = QtCore.Signal(object)  ## emits the item object just removed

    _addressCache = weakref.WeakValueDictionary()
    
    ExportDirectory = None
    
    @classmethod
    def registerObject(cls, obj):
        warnings.warn(
            "'registerObject' is deprecated and does nothing.",
            DeprecationWarning, stacklevel=2
        )

    def __init__(self, clickRadius=2, moveDistance=5, parent=None):
        QtGui.QGraphicsScene.__init__(self, parent)
        self.setClickRadius(clickRadius)
        self.setMoveDistance(moveDistance)
        self.exportDirectory = None
        
        self.clickEvents = []
        self.dragButtons = []
        self.mouseGrabber = None
        self.dragItem = None
        self.lastDrag = None
        self.hoverItems = weakref.WeakKeyDictionary()
        self.lastHoverEvent = None
        self.minDragTime = 0.5  # drags shorter than 0.5 sec are interpreted as clicks
        
        self.contextMenu = [QtGui.QAction(QtCore.QCoreApplication.translate("GraphicsScene", "Export..."), self)]
        self.contextMenu[0].triggered.connect(self.showExportDialog)
        
        self.exportDialog = None
        self._lastMoveEventTime = 0
        
    def render(self, *args):
        self.prepareForPaint()
        return QtGui.QGraphicsScene.render(self, *args)

    def prepareForPaint(self):
        """Called before every render. This method will inform items that the scene is about to
        be rendered by emitting sigPrepareForPaint.
        
        This allows items to delay expensive processing until they know a paint will be required."""
        self.sigPrepareForPaint.emit()
    

    def setClickRadius(self, r):
        """
        Set the distance away from mouse clicks to search for interacting items.
        When clicking, the scene searches first for items that directly intersect the click position
        followed by any other items that are within a rectangle that extends r pixels away from the 
        click position. 
        """
        self._clickRadius = r
        
    def setMoveDistance(self, d):
        """
        Set the distance the mouse must move after a press before mouseMoveEvents will be delivered.
        This ensures that clicks with a small amount of movement are recognized as clicks instead of
        drags.
        """
        self._moveDistance = d

    def mousePressEvent(self, ev):
        super().mousePressEvent(ev)
        if self.mouseGrabberItem() is None:  ## nobody claimed press; we are free to generate drag/click events
            if self.lastHoverEvent is not None:
                # If the mouse has moved since the last hover event, send a new one.
                # This can happen if a context menu is open while the mouse is moving.
                if ev.scenePos() != self.lastHoverEvent.scenePos():
                    self.sendHoverEvents(ev)
            
            self.clickEvents.append(MouseClickEvent(ev))
            
            ## set focus on the topmost focusable item under this click
            items = self.items(ev.scenePos())
            for i in items:
<<<<<<< HEAD
                if i.isEnabled() and i.isVisible() and (i.flags() & i.ItemIsFocusable):
                    i.setFocus(QtCore.Qt.MouseFocusReason)
=======
                if i.isEnabled() and i.isVisible() and (i.flags() & i.GraphicsItemFlag.ItemIsFocusable):
                    i.setFocus(QtCore.Qt.FocusReason.MouseFocusReason)
>>>>>>> 662730f1
                    break

    def _moveEventIsAllowed(self):
        # For ignoring events that are too close together
<<<<<<< HEAD
        
        # Max number of events per second
        rateLimit = getConfigOption('mouseRateLimit')
        if rateLimit <= 0:
            return True
        
        # Delay between events (in milliseconds)
        delay = 1000.0 / rateLimit
        if getMillis() - self._lastMoveEventTime >= delay:
            return True
        return False

        
=======

        # Max number of events per second
        rateLimit = getConfigOption('mouseRateLimit')
        if rateLimit <= 0:
            return True

        # Delay between events (in milliseconds)
        delay = 1000.0 / rateLimit
        if getMillis() - self._lastMoveEventTime >= delay:
            return True
        return False

        
>>>>>>> 662730f1
    def mouseMoveEvent(self, ev):
        # ignore high frequency events
        if self._moveEventIsAllowed():
            self._lastMoveEventTime = getMillis()
            self.sigMouseMoved.emit(ev.scenePos())

            # First allow QGraphicsScene to eliver hoverEvent/Move/Exit Events
            super().mouseMoveEvent(ev)
            # Next Deliver our own Hover Events
            self.sendHoverEvents(ev)
            if ev.buttons():
                # button is pressed' send mouseMoveEvents and mouseDragEvents
                super().mouseMoveEvent(ev)
                if self.mouseGrabberItem() is None:
                    now = ptime.time()
                    init = False
                    ## keep track of which buttons are involved in dragging
<<<<<<< HEAD
                    for btn in [QtCore.Qt.LeftButton, QtCore.Qt.MiddleButton, QtCore.Qt.RightButton]:
=======
                    for btn in [QtCore.Qt.MouseButton.LeftButton, QtCore.Qt.MouseButton.MiddleButton, QtCore.Qt.MouseButton.RightButton]:
>>>>>>> 662730f1
                        if not (ev.buttons() & btn):
                            continue
                        if btn not in self.dragButtons:  ## see if we've dragged far enough yet
                            cev = [e for e in self.clickEvents if e.button() == btn]
                            if cev:
                                cev = cev[0]
                                dist = Point(ev.scenePos() - cev.scenePos()).length()
                                if dist == 0 or (dist < self._moveDistance and now - cev.time() < self.minDragTime):
                                    continue
                                init = init or (len(self.dragButtons) == 0)  ## If this is the first button to be dragged, then init=True
                                self.dragButtons.append(btn)
                    ## if we have dragged buttons, deliver a drag event
                    if len(self.dragButtons) > 0:
                        if self.sendDragEvent(ev, init=init):
                            ev.accept()

        else:
            super().mouseMoveEvent(ev)
            # if you do not accept event (which is ignored) then cursor will disappear
            ev.accept()
                
    def leaveEvent(self, ev):  ## inform items that mouse is gone
        if len(self.dragButtons) == 0:
            self.sendHoverEvents(ev, exitOnly=True)
                
    def mouseReleaseEvent(self, ev):
        if self.mouseGrabberItem() is None:
            if ev.button() in self.dragButtons:
                if self.sendDragEvent(ev, final=True):
                    #print "sent drag event"
                    ev.accept()
                self.dragButtons.remove(ev.button())
            else:
                cev = [e for e in self.clickEvents if e.button() == ev.button()]
                if cev:
                    if self.sendClickEvent(cev[0]):
                        #print "sent click event"
                        ev.accept()
                    self.clickEvents.remove(cev[0])
                
        if not ev.buttons():
            self.dragItem = None
            self.dragButtons = []
            self.clickEvents = []
            self.lastDrag = None
        super().mouseReleaseEvent(ev)
        
        self.sendHoverEvents(ev)  ## let items prepare for next click/drag

    def mouseDoubleClickEvent(self, ev):
        super().mouseDoubleClickEvent(ev)
        if self.mouseGrabberItem() is None:  ## nobody claimed press; we are free to generate drag/click events
            self.clickEvents.append(MouseClickEvent(ev, double=True))
        
    def sendHoverEvents(self, ev, exitOnly=False):
        ## if exitOnly, then just inform all previously hovered items that the mouse has left.
        
        if exitOnly:
            acceptable=False
            items = []
            event = HoverEvent(None, acceptable)
        else:
            acceptable = not ev.buttons()  ## if we are in mid-drag, do not allow items to accept the hover event.
            event = HoverEvent(ev, acceptable)
            items = self.itemsNearEvent(event, hoverable=True)
            self.sigMouseHover.emit(items)
            
        prevItems = list(self.hoverItems.keys())
            
        for item in items:
            if hasattr(item, 'hoverEvent'):
                event.currentItem = item
                if item not in self.hoverItems:
                    self.hoverItems[item] = None
                    event.enter = True
                else:
                    prevItems.remove(item)
                    event.enter = False
                    
                try:
                    item.hoverEvent(event)
                except:
                    debug.printExc("Error sending hover event:")
        
        event.enter = False
        event.exit = True
        #print "hover exit items:", prevItems
        for item in prevItems:
            event.currentItem = item
            try:
                # NOTE: isQObjectAlive(item) was added for PySide6 where
                #       verlet_chain_demo.py triggers a RuntimeError.
                if isQObjectAlive(item) and item.scene() is self:
                    item.hoverEvent(event)
            except:
                debug.printExc("Error sending hover exit event:")
            finally:
                del self.hoverItems[item]
        
        # Update last hover event unless:
        #   - mouse is dragging (move+buttons); in this case we want the dragged
        #     item to continue receiving events until the drag is over
<<<<<<< HEAD
        #   - event is not a mouse event (QEvent.Leave sometimes appears here)
        if (ev.type() == ev.GraphicsSceneMousePress or 
            (ev.type() == ev.GraphicsSceneMouseMove and not ev.buttons())):
=======
        #   - event is not a mouse event (QEvent.Type.Leave sometimes appears here)
        if (ev.type() == ev.Type.GraphicsSceneMousePress or 
            (ev.type() == ev.Type.GraphicsSceneMouseMove and not ev.buttons())):
>>>>>>> 662730f1
            self.lastHoverEvent = event  ## save this so we can ask about accepted events later.

    def sendDragEvent(self, ev, init=False, final=False):
        ## Send a MouseDragEvent to the current dragItem or to 
        ## items near the beginning of the drag
        event = MouseDragEvent(ev, self.clickEvents[0], self.lastDrag, start=init, finish=final)
        #print "dragEvent: init=", init, 'final=', final, 'self.dragItem=', self.dragItem
        if init and self.dragItem is None:
            if self.lastHoverEvent is not None:
                acceptedItem = self.lastHoverEvent.dragItems().get(event.button(), None)
            else:
                acceptedItem = None
                
            if acceptedItem is not None and acceptedItem.scene() is self:
                #print "Drag -> pre-selected item:", acceptedItem
                self.dragItem = acceptedItem
                event.currentItem = self.dragItem
                try:
                    self.dragItem.mouseDragEvent(event)
                except:
                    debug.printExc("Error sending drag event:")
                    
            else:
                #print "drag -> new item"
                for item in self.itemsNearEvent(event):
                    #print "check item:", item
                    if not item.isVisible() or not item.isEnabled():
                        continue
                    if hasattr(item, 'mouseDragEvent'):
                        event.currentItem = item
                        try:
                            item.mouseDragEvent(event)
                        except:
                            debug.printExc("Error sending drag event:")
                        if event.isAccepted():
                            #print "   --> accepted"
                            self.dragItem = item
<<<<<<< HEAD
                            if item.flags() & item.ItemIsFocusable:
                                item.setFocus(QtCore.Qt.MouseFocusReason)
=======
                            if item.flags() & item.GraphicsItemFlag.ItemIsFocusable:
                                item.setFocus(QtCore.Qt.FocusReason.MouseFocusReason)
>>>>>>> 662730f1
                            break
        elif self.dragItem is not None:
            event.currentItem = self.dragItem
            try:
                self.dragItem.mouseDragEvent(event)
            except:
                debug.printExc("Error sending hover exit event:")
            
        self.lastDrag = event
        
        return event.isAccepted()
            
        
    def sendClickEvent(self, ev):
        ## if we are in mid-drag, click events may only go to the dragged item.
        if self.dragItem is not None and hasattr(self.dragItem, 'mouseClickEvent'):
            ev.currentItem = self.dragItem
            self.dragItem.mouseClickEvent(ev)
            
        ## otherwise, search near the cursor
        else:
            if self.lastHoverEvent is not None:
                acceptedItem = self.lastHoverEvent.clickItems().get(ev.button(), None)
            else:
                acceptedItem = None
            if acceptedItem is not None:
                ev.currentItem = acceptedItem
                try:
                    acceptedItem.mouseClickEvent(ev)
                except:
                    debug.printExc("Error sending click event:")
            else:
                for item in self.itemsNearEvent(ev):
                    if not item.isVisible() or not item.isEnabled():
                        continue
                    if hasattr(item, 'mouseClickEvent'):
                        ev.currentItem = item
                        try:
                            item.mouseClickEvent(ev)
                        except:
                            debug.printExc("Error sending click event:")
                            
                        if ev.isAccepted():
<<<<<<< HEAD
                            if item.flags() & item.ItemIsFocusable:
                                item.setFocus(QtCore.Qt.MouseFocusReason)
=======
                            if item.flags() & item.GraphicsItemFlag.ItemIsFocusable:
                                item.setFocus(QtCore.Qt.FocusReason.MouseFocusReason)
>>>>>>> 662730f1
                            break
        self.sigMouseClicked.emit(ev)
        return ev.isAccepted()

    def addItem(self, item):
        # extend QGraphicsScene.addItem to emit a sigItemAdded signal
        ret = QtGui.QGraphicsScene.addItem(self, item)
        self.sigItemAdded.emit(item)
        return ret

    def removeItem(self, item):
        # extend QGraphicsScene.removeItem to emit a sigItemRemoved signal
        ret = QtGui.QGraphicsScene.removeItem(self, item)
        self.sigItemRemoved.emit(item)
        return ret
        
    def items(self, *args):
        items = QtGui.QGraphicsScene.items(self, *args)
        return self.translateGraphicsItems(items)
    
    def selectedItems(self, *args):
        items = QtGui.QGraphicsScene.selectedItems(self, *args)
        return self.translateGraphicsItems(items)

    def itemAt(self, *args):
        item = QtGui.QGraphicsScene.itemAt(self, *args)
        return self.translateGraphicsItem(item)

    def itemsNearEvent(self, event, selMode=QtCore.Qt.ItemSelectionMode.IntersectsItemShape, sortOrder=QtCore.Qt.SortOrder.DescendingOrder, hoverable=False):
        """
        Return an iterator that iterates first through the items that directly intersect point (in Z order)
        followed by any other items that are within the scene's click radius.
        """
        #tr = self.getViewWidget(event.widget()).transform()
        view = self.views()[0]
        tr = view.viewportTransform()
        r = self._clickRadius
        rect = view.mapToScene(QtCore.QRect(0, 0, 2*r, 2*r)).boundingRect()
        
        seen = set()
        if hasattr(event, 'buttonDownScenePos'):
            point = event.buttonDownScenePos()
        else:
            point = event.scenePos()
        w = rect.width()
        h = rect.height()
        rgn = QtCore.QRectF(point.x()-w, point.y()-h, 2*w, 2*h)
        #self.searchRect.setRect(rgn)


        items = self.items(point, selMode, sortOrder, tr)
        
        ## remove items whose shape does not contain point (scene.items() apparently sucks at this)
        items2 = []
        for item in items:
            if hoverable and not hasattr(item, 'hoverEvent'):
                continue
            if item.scene() is not self:
                continue
            shape = item.shape() # Note: default shape() returns boundingRect()
            if shape is None:
                continue
            if shape.contains(item.mapFromScene(point)):
                items2.append(item)
        
        ## Sort by descending Z-order (don't trust scene.itms() to do this either)
        ## use 'absolute' z value, which is the sum of all item/parent ZValues
        def absZValue(item):
            if item is None:
                return 0
            return item.zValue() + absZValue(item.parentItem())
        
        items2.sort(key=absZValue, reverse=True)
        
        return items2
        
        #for item in items:
            ##seen.add(item)

            #shape = item.mapToScene(item.shape())
            #if not shape.contains(point):
                #continue
            #yield item
        #for item in self.items(rgn, selMode, sortOrder, tr):
            ##if item not in seen:
            #yield item
        
    def getViewWidget(self):
        return self.views()[0]
    
    #def getViewWidget(self, widget):
        ### same pyqt bug -- mouseEvent.widget() doesn't give us the original python object.
        ### [[doesn't seem to work correctly]]
        #if HAVE_SIP and isinstance(self, sip.wrapper):
            #addr = sip.unwrapinstance(sip.cast(widget, QtGui.QWidget))
            ##print "convert", widget, addr
            #for v in self.views():
                #addr2 = sip.unwrapinstance(sip.cast(v, QtGui.QWidget))
                ##print "   check:", v, addr2
                #if addr2 == addr:
                    #return v
        #else:
            #return widget

    def addParentContextMenus(self, item, menu, event):
        """
        Can be called by any item in the scene to expand its context menu to include parent context menus.
        Parents may implement getContextMenus to add new menus / actions to the existing menu.
        getContextMenus must accept 1 argument (the event that generated the original menu) and
        return a single QMenu or a list of QMenus.
        
        The final menu will look like:
        
            |    Original Item 1
            |    Original Item 2
            |    ...
            |    Original Item N
            |    ------------------
            |    Parent Item 1
            |    Parent Item 2
            |    ...
            |    Grandparent Item 1
            |    ...
            
        
        ==============  ==================================================
        **Arguments:**
        item            The item that initially created the context menu 
                        (This is probably the item making the call to this function)
        menu            The context menu being shown by the item
        event           The original event that triggered the menu to appear.
        ==============  ==================================================
        """

        menusToAdd = []
        while item is not self:
            item = item.parentItem()
            if item is None:
                item = self
            if not hasattr(item, "getContextMenus"):
                continue
            subMenus = item.getContextMenus(event) or []
            if isinstance(subMenus, list): ## so that some items (like FlowchartViewBox) can return multiple menus
                menusToAdd.extend(subMenus)
            else:
                menusToAdd.append(subMenus)

        if menusToAdd:
            menu.addSeparator()

        for m in menusToAdd:
            if isinstance(m, QtGui.QMenu):
                menu.addAction(m.menuAction())
            elif isinstance(m, QtGui.QAction):
                menu.addAction(m)
            else:
                raise Exception("Cannot add object %s (type=%s) to QMenu." % (str(m), str(type(m))))
            
        return menu

    def getContextMenus(self, event):
        self.contextMenuItem = event.acceptedItem
        return self.contextMenu

    def showExportDialog(self):
        if self.exportDialog is None:
            from . import exportDialog
            self.exportDialog = exportDialog.ExportDialog(self)
        self.exportDialog.show(self.contextMenuItem)

    @staticmethod
    def translateGraphicsItem(item):
        # This function is intended as a workaround for a problem with older
        # versions of PyQt (< 4.9?), where methods returning 'QGraphicsItem *'
        # lose the type of the QGraphicsObject subclasses and instead return
        # generic QGraphicsItem wrappers.
        if HAVE_SIP and isinstance(item, sip.wrapper):
            obj = item.toGraphicsObject()
            if obj is not None:
                item = obj
        return item

    @staticmethod
    def translateGraphicsItems(items):
        return list(map(GraphicsScene.translateGraphicsItem, items))<|MERGE_RESOLUTION|>--- conflicted
+++ resolved
@@ -165,24 +165,18 @@
             ## set focus on the topmost focusable item under this click
             items = self.items(ev.scenePos())
             for i in items:
-<<<<<<< HEAD
-                if i.isEnabled() and i.isVisible() and (i.flags() & i.ItemIsFocusable):
-                    i.setFocus(QtCore.Qt.MouseFocusReason)
-=======
                 if i.isEnabled() and i.isVisible() and (i.flags() & i.GraphicsItemFlag.ItemIsFocusable):
                     i.setFocus(QtCore.Qt.FocusReason.MouseFocusReason)
->>>>>>> 662730f1
                     break
 
     def _moveEventIsAllowed(self):
         # For ignoring events that are too close together
-<<<<<<< HEAD
-        
+
         # Max number of events per second
         rateLimit = getConfigOption('mouseRateLimit')
         if rateLimit <= 0:
             return True
-        
+
         # Delay between events (in milliseconds)
         delay = 1000.0 / rateLimit
         if getMillis() - self._lastMoveEventTime >= delay:
@@ -190,21 +184,6 @@
         return False
 
         
-=======
-
-        # Max number of events per second
-        rateLimit = getConfigOption('mouseRateLimit')
-        if rateLimit <= 0:
-            return True
-
-        # Delay between events (in milliseconds)
-        delay = 1000.0 / rateLimit
-        if getMillis() - self._lastMoveEventTime >= delay:
-            return True
-        return False
-
-        
->>>>>>> 662730f1
     def mouseMoveEvent(self, ev):
         # ignore high frequency events
         if self._moveEventIsAllowed():
@@ -222,11 +201,7 @@
                     now = ptime.time()
                     init = False
                     ## keep track of which buttons are involved in dragging
-<<<<<<< HEAD
-                    for btn in [QtCore.Qt.LeftButton, QtCore.Qt.MiddleButton, QtCore.Qt.RightButton]:
-=======
                     for btn in [QtCore.Qt.MouseButton.LeftButton, QtCore.Qt.MouseButton.MiddleButton, QtCore.Qt.MouseButton.RightButton]:
->>>>>>> 662730f1
                         if not (ev.buttons() & btn):
                             continue
                         if btn not in self.dragButtons:  ## see if we've dragged far enough yet
@@ -329,15 +304,9 @@
         # Update last hover event unless:
         #   - mouse is dragging (move+buttons); in this case we want the dragged
         #     item to continue receiving events until the drag is over
-<<<<<<< HEAD
-        #   - event is not a mouse event (QEvent.Leave sometimes appears here)
-        if (ev.type() == ev.GraphicsSceneMousePress or 
-            (ev.type() == ev.GraphicsSceneMouseMove and not ev.buttons())):
-=======
         #   - event is not a mouse event (QEvent.Type.Leave sometimes appears here)
         if (ev.type() == ev.Type.GraphicsSceneMousePress or 
             (ev.type() == ev.Type.GraphicsSceneMouseMove and not ev.buttons())):
->>>>>>> 662730f1
             self.lastHoverEvent = event  ## save this so we can ask about accepted events later.
 
     def sendDragEvent(self, ev, init=False, final=False):
@@ -375,13 +344,8 @@
                         if event.isAccepted():
                             #print "   --> accepted"
                             self.dragItem = item
-<<<<<<< HEAD
-                            if item.flags() & item.ItemIsFocusable:
-                                item.setFocus(QtCore.Qt.MouseFocusReason)
-=======
                             if item.flags() & item.GraphicsItemFlag.ItemIsFocusable:
                                 item.setFocus(QtCore.Qt.FocusReason.MouseFocusReason)
->>>>>>> 662730f1
                             break
         elif self.dragItem is not None:
             event.currentItem = self.dragItem
@@ -425,13 +389,8 @@
                             debug.printExc("Error sending click event:")
                             
                         if ev.isAccepted():
-<<<<<<< HEAD
-                            if item.flags() & item.ItemIsFocusable:
-                                item.setFocus(QtCore.Qt.MouseFocusReason)
-=======
                             if item.flags() & item.GraphicsItemFlag.ItemIsFocusable:
                                 item.setFocus(QtCore.Qt.FocusReason.MouseFocusReason)
->>>>>>> 662730f1
                             break
         self.sigMouseClicked.emit(ev)
         return ev.isAccepted()
