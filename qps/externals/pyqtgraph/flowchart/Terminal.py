--- conflicted
+++ resolved
@@ -286,11 +286,7 @@
             self.on_update()
 
     def keyPressEvent(self, ev):
-<<<<<<< HEAD
-        if ev.key() == QtCore.Qt.Key_Enter or ev.key() == QtCore.Qt.Key_Return:
-=======
         if ev.key() == QtCore.Qt.Key.Key_Enter or ev.key() == QtCore.Qt.Key.Key_Return:
->>>>>>> 662730f1
             if self.on_update is not None:
                 self.on_update()
                 return
@@ -310,11 +306,7 @@
         self.newConnection = None
         self.setFiltersChildEvents(True)  ## to pick up mouse events on the rectitem
         if self.term.isRenamable():
-<<<<<<< HEAD
-            self.label.setTextInteractionFlags(QtCore.Qt.TextEditorInteraction)
-=======
             self.label.setTextInteractionFlags(QtCore.Qt.TextInteractionFlag.TextEditorInteraction)
->>>>>>> 662730f1
         self.setZValue(1)
         self.menu = None
 
