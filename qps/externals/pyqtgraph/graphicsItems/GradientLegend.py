--- conflicted
+++ resolved
@@ -62,9 +62,6 @@
         p.setTransform( trans ) # draw in ViewBox pixel coordinates
         rect = view.rect()
         
-        ## Have to scale painter so that text and gradients are correct size and not upside down
-        p.scale(unit[0], -unit[1])
-
         ## determine max width of all labels
         labelWidth = 0
         labelHeight = 0
@@ -75,17 +72,10 @@
             
         textPadding = 2  # in px
         
-<<<<<<< HEAD
-        xR = rect.right()  / unit[0]
-        xL = rect.left()   / unit[0]
-        yB = -(rect.top()    / unit[1])
-        yT = -(rect.bottom() / unit[1])
-=======
         xR = rect.right()
         xL = rect.left()
         yT = rect.top()
         yB = rect.bottom()
->>>>>>> 662730f1
         
         # coordinates describe edges of text and bar, additional margins will be added for background
         if self.offset[0] < 0:
@@ -114,39 +104,22 @@
         p.drawRect(rect)
 
         ## Draw color bar
-<<<<<<< HEAD
-        self.gradient.setStart(0, y1)
-        self.gradient.setFinalStop(0, y2)
-        p.setBrush(self.gradient)
-        rect = QtCore.QRectF(
-            QtCore.QPointF(x1, y1), 
-=======
         self.gradient.setStart(0, y2) 
         self.gradient.setFinalStop(0, y1)
         p.setBrush(self.gradient)
         rect = QtCore.QRectF(
             QtCore.QPointF(x1, y1),
->>>>>>> 662730f1
             QtCore.QPointF(x2, y2)
         )
         p.drawRect(rect)
 
         ## draw labels
-<<<<<<< HEAD
-        p.setPen(QtGui.QPen(QtGui.QColor(0,0,0)))
-=======
         p.setPen(self.textPen)
->>>>>>> 662730f1
         tx = x2 + 2 * textPadding # margin between bar and text
         lh = labelHeight
         lw = labelWidth
         for k in self.labels:
-<<<<<<< HEAD
-            y = y1 + self.labels[k] * (y2-y1)
-            p.drawText(QtCore.QRectF(tx, y - lh/2, lw, lh), QtCore.Qt.AlignLeft | QtCore.Qt.AlignVCenter, str(k))
-=======
             y = y2 - self.labels[k] * (y2-y1)
             p.drawText(QtCore.QRectF(tx, y - lh/2, lw, lh), QtCore.Qt.AlignmentFlag.AlignLeft | QtCore.Qt.AlignmentFlag.AlignVCenter, str(k))
 
-        p.restore() # restore QPainter transform to original state
->>>>>>> 662730f1
+        p.restore() # restore QPainter transform to original state