# -*- coding: utf-8 -*-
"""
functions.py -  Miscellaneous functions with no other home
Copyright 2010  Luke Campagnola
Distributed under MIT/X11 license. See license.txt for more information.
"""

from __future__ import division

import ctypes
import decimal
import re
import struct
import sys
import warnings
import math

import numpy as np
from .util.cupy_helper import getCupy
<<<<<<< HEAD
=======
from .util.numba_helper import getNumbaFunctions
>>>>>>> 662730f1

from . import debug, reload
from .Qt import QtGui, QtCore, QT_LIB, QtVersion
from . import Qt
from .metaarray import MetaArray
from collections import OrderedDict
from .python2_3 import asUnicode, basestring
<<<<<<< HEAD
=======

# in order of appearance in this file.
# add new functions to this list only if they are to reside in pg namespace.
__all__ = [
    'siScale', 'siFormat', 'siParse', 'siEval', 'siApply',
    'Color', 'mkColor', 'mkBrush', 'mkPen', 'hsvColor',
    'CIELabColor', 'colorCIELab', 'colorDistance',
    'colorTuple', 'colorStr', 'intColor', 'glColor',
    'makeArrowPath', 'eq',
    'affineSliceCoords', 'affineSlice',
    'interweaveArrays', 'interpolateArray', 'subArray',
    'transformToArray', 'transformCoordinates',
    'solve3DTransform', 'solveBilinearTransform',
    'clip_scalar', 'clip_array', 'rescaleData', 'applyLookupTable',
    'makeRGBA', 'makeARGB',
    # 'try_fastpath_argb', 'ndarray_to_qimage',
    'makeQImage',
    # 'qimage_to_ndarray',
    'imageToArray', 'colorToAlpha',
    'gaussianFilter', 'downsample', 'arrayToQPath',
    # 'ndarray_from_qpolygonf', 'create_qpolygonf', 'arrayToQPolygonF',
    'isocurve', 'traceImage', 'isosurface',
    'invertQTransform',
    'pseudoScatter', 'toposort', 'disconnect', 'SignalBlock']

>>>>>>> 662730f1

Colors = {
    'b': QtGui.QColor(0,0,255,255),
    'g': QtGui.QColor(0,255,0,255),
    'r': QtGui.QColor(255,0,0,255),
    'c': QtGui.QColor(0,255,255,255),
    'm': QtGui.QColor(255,0,255,255),
    'y': QtGui.QColor(255,255,0,255),
    'k': QtGui.QColor(0,0,0,255),
    'w': QtGui.QColor(255,255,255,255),
    'd': QtGui.QColor(150,150,150,255),
    'l': QtGui.QColor(200,200,200,255),
    's': QtGui.QColor(100,100,150,255),
}  

SI_PREFIXES = asUnicode('yzafpnµm kMGTPEZY')
SI_PREFIXES_ASCII = 'yzafpnum kMGTPEZY'
SI_PREFIX_EXPONENTS = dict([(SI_PREFIXES[i], (i-8)*3) for i in range(len(SI_PREFIXES))])
SI_PREFIX_EXPONENTS['u'] = -6

FLOAT_REGEX = re.compile(r'(?P<number>[+-]?((((\d+(\.\d*)?)|(\d*\.\d+))([eE][+-]?\d+)?)|((?i:nan)|(inf))))\s*((?P<siPrefix>[u' + SI_PREFIXES + r']?)(?P<suffix>\w.*))?$')
INT_REGEX = re.compile(r'(?P<number>[+-]?\d+)\s*(?P<siPrefix>[u' + SI_PREFIXES + r']?)(?P<suffix>.*)$')

    
def siScale(x, minVal=1e-25, allowUnicode=True):
    """
    Return the recommended scale factor and SI prefix string for x.
    
    Example::
    
        siScale(0.0001)   # returns (1e6, 'μ')
        # This indicates that the number 0.0001 is best represented as 0.0001 * 1e6 = 100 μUnits
    """
    
    if isinstance(x, decimal.Decimal):
        x = float(x)
    try:
        if not math.isfinite(x):
            return(1, '')
    except:
        raise
    if abs(x) < minVal:
        m = 0
    else:
        m = int(clip_scalar(math.floor(math.log(abs(x))/math.log(1000)), -9.0, 9.0))
    if m == 0:
        pref = ''
    elif m < -8 or m > 8:
        pref = 'e%d' % (m*3)
    else:
        if allowUnicode:
            pref = SI_PREFIXES[m+8]
        else:
            pref = SI_PREFIXES_ASCII[m+8]
    m1 = -3*m
    p = 10.**m1
<<<<<<< HEAD
    
=======
>>>>>>> 662730f1
    return (p, pref)


def siFormat(x, precision=3, suffix='', space=True, error=None, minVal=1e-25, allowUnicode=True):
    """
    Return the number x formatted in engineering notation with SI prefix.
    
    Example::
        siFormat(0.0001, suffix='V')  # returns "100 μV"
    """
    
    if space is True:
        space = ' '
    if space is False:
        space = ''
        
    
    (p, pref) = siScale(x, minVal, allowUnicode)
    if not (len(pref) > 0 and pref[0] == 'e'):
        pref = space + pref
    
    if error is None:
        fmt = "%." + str(precision) + "g%s%s"
        return fmt % (x*p, pref, suffix)
    else:
        if allowUnicode:
            plusminus = space + asUnicode("±") + space
        else:
            plusminus = " +/- "
        fmt = "%." + str(precision) + "g%s%s%s%s"
        return fmt % (x*p, pref, suffix, plusminus, siFormat(error, precision=precision, suffix=suffix, space=space, minVal=minVal))


def siParse(s, regex=FLOAT_REGEX, suffix=None):
    """Convert a value written in SI notation to a tuple (number, si_prefix, suffix).

    Example::

        siParse('100 µV")  # returns ('100', 'µ', 'V')

    Note that in the above example, the µ symbol is the "micro sign" (UTF-8
    0xC2B5), as opposed to the Greek letter mu (UTF-8 0xCEBC).

    Parameters
    ----------
    s : str
        The string to parse.
    regex : re.Pattern, optional
        Compiled regular expression object for parsing. The default is a
        general-purpose regex for parsing floating point expressions,
        potentially containing an SI prefix and a suffix.
    suffix : str, optional
        Suffix to check for in ``s``. The default (None) indicates there may or
        may not be a suffix contained in the string and it is returned if
        found. An empty string ``""`` is handled differently: if the string
        contains a suffix, it is discarded. This enables interpreting
        characters following the numerical value as an SI prefix.
    """
    s = asUnicode(s)
    s = s.strip()
    if suffix is not None and len(suffix) > 0:
        if s[-len(suffix):] != suffix:
            raise ValueError("String '%s' does not have the expected suffix '%s'" % (s, suffix))
        s = s[:-len(suffix)] + 'X'  # add a fake suffix so the regex still picks up the si prefix

    # special case: discard any extra characters if suffix is explicitly empty
    if suffix == "":
        s += 'X'

    m = regex.match(s)
    if m is None:
        raise ValueError('Cannot parse number "%s"' % s)

    try:
        sip = m.group('siPrefix')
    except IndexError:
        sip = ''

    if suffix is None:
        try:
            suf = m.group('suffix')
        except IndexError:
            suf = ''
    else:
        suf = suffix

    return m.group('number'), '' if sip is None else sip, '' if suf is None else suf


def siEval(s, typ=float, regex=FLOAT_REGEX, suffix=None):
    """
    Convert a value written in SI notation to its equivalent prefixless value.

    Example::
    
        siEval("100 μV")  # returns 0.0001
    """
    val, siprefix, suffix = siParse(s, regex, suffix=suffix)
    v = typ(val)
    return siApply(v, siprefix)

    
def siApply(val, siprefix):
    """
    """
    n = SI_PREFIX_EXPONENTS[siprefix] if siprefix != '' else 0
    if n > 0:
        return val * 10**n
    elif n < 0:
        # this case makes it possible to use Decimal objects here
        return val / 10**-n
    else:
        return val
    

class Color(QtGui.QColor):
    def __init__(self, *args):
        QtGui.QColor.__init__(self, mkColor(*args))
        
    def glColor(self):
        """Return (r,g,b,a) normalized for use in opengl"""
        return (self.red()/255., self.green()/255., self.blue()/255., self.alpha()/255.)
        
    def __getitem__(self, ind):
        return (self.red, self.green, self.blue, self.alpha)[ind]()
        
    
def mkColor(*args):
    """
    Convenience function for constructing QColor from a variety of argument 
    types. Accepted arguments are:
    
    ================ ================================================
     'c'             one of: r, g, b, c, m, y, k, w
     R, G, B, [A]    integers 0-255
     (R, G, B, [A])  tuple of integers 0-255
     float           greyscale, 0.0-1.0
     int             see :func:`intColor() <pyqtgraph.intColor>`
     (int, hues)     see :func:`intColor() <pyqtgraph.intColor>`
     "#RGB"          hexadecimal strings prefixed with '#'
     "#RGBA"         previously allowed use without prefix is deprecated and 
     "#RRGGBB"       will be removed in 0.13
     "#RRGGBBAA"     
     QColor          QColor instance; makes a copy.
    ================ ================================================
    """
    err = 'Not sure how to make a color from "%s"' % str(args)
    if len(args) == 1:
        if isinstance(args[0], basestring):
            c = args[0]
            if len(c) == 1:
                try:
                    return Colors[c]
                except KeyError:
                    raise ValueError('No color named "%s"' % c)
            if c[0] == '#':
                c = c[1:]
            else:
                warnings.warn(
                    "Parsing of hex strings that do not start with '#' is"
                    "deprecated and support will be removed in 0.13",
                    DeprecationWarning, stacklevel=2
                )
            if len(c) == 3:
                r = int(c[0]*2, 16)
                g = int(c[1]*2, 16)
                b = int(c[2]*2, 16)
                a = 255
            elif len(c) == 4:
                r = int(c[0]*2, 16)
                g = int(c[1]*2, 16)
                b = int(c[2]*2, 16)
                a = int(c[3]*2, 16)
            elif len(c) == 6:
                r = int(c[0:2], 16)
                g = int(c[2:4], 16)
                b = int(c[4:6], 16)
                a = 255
            elif len(c) == 8:
                r = int(c[0:2], 16)
                g = int(c[2:4], 16)
                b = int(c[4:6], 16)
                a = int(c[6:8], 16)
            else:
                raise ValueError(f"Unknown how to convert string {c} to color")
        elif isinstance(args[0], QtGui.QColor):
            return QtGui.QColor(args[0])
        elif np.issubdtype(type(args[0]), np.floating):
            r = g = b = int(args[0] * 255)
            a = 255
        elif hasattr(args[0], '__len__'):
            if len(args[0]) == 3:
                r, g, b = args[0]
                a = 255
            elif len(args[0]) == 4:
                r, g, b, a = args[0]
            elif len(args[0]) == 2:
                return intColor(*args[0])
            else:
                raise TypeError(err)
        elif np.issubdtype(type(args[0]), np.integer):
            return intColor(args[0])
        else:
            raise TypeError(err)
    elif len(args) == 3:
        r, g, b = args
        a = 255
    elif len(args) == 4:
        r, g, b, a = args
    else:
        raise TypeError(err)
    args = [int(a) if np.isfinite(a) else 0 for a in (r, g, b, a)]
    return QtGui.QColor(*args)


def mkBrush(*args, **kwds):
    """
    | Convenience function for constructing Brush.
    | This function always constructs a solid brush and accepts the same arguments as :func:`mkColor() <pyqtgraph.mkColor>`
    | Calling mkBrush(None) returns an invisible brush.
    """
    if 'color' in kwds:
        color = kwds['color']
    elif len(args) == 1:
        arg = args[0]
        if arg is None:
            return QtGui.QBrush(QtCore.Qt.BrushStyle.NoBrush)
        elif isinstance(arg, QtGui.QBrush):
            return QtGui.QBrush(arg)
        else:
            color = arg
    elif len(args) > 1:
        color = args
    return QtGui.QBrush(mkColor(color))


def mkPen(*args, **kargs):
    """
    Convenience function for constructing QPen. 
    
    Examples::
    
        mkPen(color)
        mkPen(color, width=2)
        mkPen(cosmetic=False, width=4.5, color='r')
        mkPen({'color': "#FF0", width: 2})
        mkPen(None)   # (no pen)
    
    In these examples, *color* may be replaced with any arguments accepted by :func:`mkColor() <pyqtgraph.mkColor>`    """
    color = kargs.get('color', None)
    width = kargs.get('width', 1)
    style = kargs.get('style', None)
    dash = kargs.get('dash', None)
    cosmetic = kargs.get('cosmetic', True)
    hsv = kargs.get('hsv', None)
    
    if len(args) == 1:
        arg = args[0]
        if isinstance(arg, dict):
            return mkPen(**arg)
        if isinstance(arg, QtGui.QPen):
            return QtGui.QPen(arg)  ## return a copy of this pen
        elif arg is None:
            style = QtCore.Qt.PenStyle.NoPen
        else:
            color = arg
    if len(args) > 1:
        color = args
        
    if color is None:
        color = mkColor('l')
    if hsv is not None:
        color = hsvColor(*hsv)
    else:
        color = mkColor(color)
        
    pen = QtGui.QPen(QtGui.QBrush(color), width)
    pen.setCosmetic(cosmetic)
    if style is not None:
        pen.setStyle(style)
    if dash is not None:
        pen.setDashPattern(dash)
    return pen


def hsvColor(hue, sat=1.0, val=1.0, alpha=1.0):
    """Generate a QColor from HSVa values. (all arguments are float 0.0-1.0)"""
    c = QtGui.QColor()
    c.setHsvF(hue, sat, val, alpha)
    return c
    
# Matrices and math taken from "CIELab Color Space" by Gernot Hoffmann
# http://docs-hoffmann.de/cielab03022003.pdf
MATRIX_XYZ_FROM_RGB = np.array( (
    ( 0.4124, 0.3576, 0.1805),
    ( 0.2126, 0.7152, 0.0722),
    ( 0.0193, 0.1192, 0.9505) ) )
    
MATRIX_RGB_FROM_XYZ = np.array( (
    ( 3.2410,-1.5374,-0.4985),
    (-0.9692, 1.8760, 0.0416),
    ( 0.0556,-0.2040, 1.0570) ) )

VECTOR_XYZn = np.array( ( 0.9505, 1.0000, 1.0891) ) # white reference at illuminant D65

def CIELabColor(L, a, b, alpha=1.0):
    """
    Generates as QColor from CIE L*a*b* values.
    
    Parameters
    ----------
        L: float
            Lightness value ranging from 0 to 100
        a, b: float
            (green/red) and (blue/yellow) coordinates, typically -127 to +127.
        alpha: float, optional
            Opacity, ranging from 0 to 1

    Notes
    -----
    The CIE L*a*b* color space parametrizes color in terms of a luminance `L` 
    and the `a` and `b` coordinates that locate the hue in terms of
    a "green to red" and a "blue to yellow" axis.
    
    These coordinates seek to parametrize human color preception in such a way
    that the Euclidean distance between the coordinates of two colors represents
    the visual difference between these colors. In particular, the difference
    
    ΔE = sqrt( (L1-L2)² + (a1-a2)² + (b1-b2)² ) = 2.3
    
    is considered the smallest "just noticeable difference" between colors.
    
    This simple equation represents the CIE76 standard. Later standards CIE94
    and CIE2000 refine the difference calculation ΔE, while maintaining the 
    L*a*b* coordinates.
    
    Alternative (and arguably more accurate) methods exist to quantify color
    difference, but the CIELab color space remains a convenient approximation.
    
    Under a known illumination, assumed to be white standard illuminant D65 
    here, a CIELab color induces a response in the human eye
    that is described by the tristimulus value XYZ. Once this is known, an
    sRGB color can be calculated to induce the same response.
    
    More information and underlying mathematics can be found in e.g.
    "CIELab Color Space" by Gernot Hoffmann, available at
    http://docs-hoffmann.de/cielab03022003.pdf .
    
    Also see :func:`colorDistance() <pyqtgraph.colorDistance>`.
    """ 
    # convert to tristimulus XYZ values
    vec_XYZ = np.full(3, ( L +16)/116 )  # Y1 = (L+16)/116
    vec_XYZ[0] += a / 500                # X1 = (L+16)/116 + a/500
    vec_XYZ[2] -= b / 200                # Z1 = (L+16)/116 - b/200 
    for idx, val in enumerate(vec_XYZ):
        if val > 0.20689:
            vec_XYZ[idx] = vec_XYZ[idx]**3
        else:
            vec_XYZ[idx] = (vec_XYZ[idx] - 16/116) / 7.787
    vec_XYZ = VECTOR_XYZn * vec_XYZ # apply white reference
    # print(f'XYZ: {vec_XYZ}')

    # convert XYZ to linear RGB
    vec_RGB =  MATRIX_RGB_FROM_XYZ @ vec_XYZ
    # gamma-encode linear RGB
    arr_sRGB = np.zeros(3)
    for idx, val in enumerate( vec_RGB[:3] ):
        if val > 0.0031308: # (t) RGB value for linear/exponential transition
            arr_sRGB[idx] = 1.055 * val**(1/2.4) - 0.055
        else:
            arr_sRGB[idx] = 12.92 * val # (s)
    arr_sRGB = clip_array( arr_sRGB, 0.0, 1.0 ) # avoid QColor errors
    qcol = QtGui.QColor()
    qcol.setRgbF( *arr_sRGB )
    if alpha < 1.0: qcol.setAlpha(alpha)
    return qcol

def colorCIELab(qcol):
    """
    Describes a QColor by an array of CIE L*a*b* values.
    Also see :func:`CIELabColor() <pyqtgraph.CIELabColor>` .

    Parameters
    ----------
    qcol: QColor
        QColor to be converted

    Returns
    -------
    NumPy array 
        Color coordinates `[L, a, b]`.
    """
    srgb = qcol.getRgbF()[:3] # get sRGB values from QColor
    # convert gamma-encoded sRGB to linear:
    vec_RGB = np.zeros(3)
    for idx, val in enumerate( srgb ):
        if val > (12.92 * 0.0031308): # coefficients (s) * (t)
            vec_RGB[idx] = ((val+0.055)/1.055)**2.4
        else:
            vec_RGB[idx] = val / 12.92 # (s) coefficient
    # converted linear RGB to tristimulus XYZ:
    vec_XYZ = MATRIX_XYZ_FROM_RGB @ vec_RGB
    # normalize with white reference and convert to L*a*b* values
    vec_XYZ1 = vec_XYZ / VECTOR_XYZn 
    for idx, val in enumerate(vec_XYZ1):
        if val > 0.008856:
            vec_XYZ1[idx] = vec_XYZ1[idx]**(1/3)
        else:
            vec_XYZ1[idx] = 7.787*vec_XYZ1[idx] + 16/116
    vec_Lab = np.array([
        116 * vec_XYZ1[1] - 16,              # Y1
        500 * (vec_XYZ1[0] - vec_XYZ1[1]),   # X1 - Y1
        200 * (vec_XYZ1[1] - vec_XYZ1[2])] ) # Y1 - Z1
    return vec_Lab

def colorDistance(colors, metric='CIE76'):
    """
    Returns the perceptual distances between a sequence of QColors.
    See :func:`CIELabColor() <pyqtgraph.CIELabColor>` for more information.

    Parameters
    ----------
        colors: list of QColor
            Two or more colors to calculate the distances between.
        metric: string, optional
            Metric used to determined the difference. Only 'CIE76' is supported at this time,
            where a distance of 2.3 is considered a "just noticeable difference".
            The default may change as more metrics become available.
    
    Returns 
    -------
    List
        The `N-1` sequential distances between `N` colors.
    """
    metric = metric.upper()
    if len(colors) < 1: return np.array([], dtype=np.float)
    if metric == 'CIE76':
        dist = []
        lab1 = None
        for col in colors:
            lab2 = colorCIELab(col)
            if lab1 is None: #initialize on first element
                lab1 = lab2 
                continue
            dE = math.sqrt( np.sum( (lab1-lab2)**2 ) )
            dist.append(dE)
            lab1 = lab2
        return np.array(dist)
    raise ValueError(f'Metric {metric} is not available.')

def colorTuple(c):
    """Return a tuple (R,G,B,A) from a QColor"""
    return (c.red(), c.green(), c.blue(), c.alpha())

def colorStr(c):
    """Generate a hex string code from a QColor"""
    return ('%02x'*4) % colorTuple(c)


def intColor(index, hues=9, values=1, maxValue=255, minValue=150, maxHue=360, minHue=0, sat=255, alpha=255):
    """
    Creates a QColor from a single index. Useful for stepping through a predefined list of colors.
    
    The argument *index* determines which color from the set will be returned. All other arguments determine what the set of predefined colors will be
     
    Colors are chosen by cycling across hues while varying the value (brightness). 
    By default, this selects from a list of 9 hues."""
    hues = int(hues)
    values = int(values)
    ind = int(index) % (hues * values)
    indh = ind % hues
    indv = ind // hues
    if values > 1:
        v = minValue + indv * ((maxValue-minValue) // (values-1))
    else:
        v = maxValue
    h = minHue + (indh * (maxHue-minHue)) // hues
    
    c = QtGui.QColor()
    c.setHsv(h, sat, v)
    c.setAlpha(alpha)
    return c


def glColor(*args, **kargs):
    """
    Convert a color to OpenGL color format (r,g,b,a) floats 0.0-1.0
    Accepts same arguments as :func:`mkColor <pyqtgraph.mkColor>`.
    """
    c = mkColor(*args, **kargs)
    return (c.red()/255., c.green()/255., c.blue()/255., c.alpha()/255.)

    

def makeArrowPath(headLen=20, headWidth=None, tipAngle=20, tailLen=20, tailWidth=3, baseAngle=0):
    """
    Construct a path outlining an arrow with the given dimensions.
    The arrow points in the -x direction with tip positioned at 0,0.
    If *headWidth* is supplied, it overrides *tipAngle* (in degrees).
    If *tailLen* is None, no tail will be drawn.
    """
    if headWidth is None:
<<<<<<< HEAD
        headWidth = headLen * np.tan(tipAngle * 0.5 * np.pi/180.)
=======
        headWidth = headLen * math.tan(math.radians(tipAngle * 0.5))
>>>>>>> 662730f1
    path = QtGui.QPainterPath()
    path.moveTo(0,0)
    path.lineTo(headLen, -headWidth)
    if tailLen is None:
        innerY = headLen - headWidth * math.tan(math.radians(baseAngle))
        path.lineTo(innerY, 0)
    else:
        tailWidth *= 0.5
        innerY = headLen - (headWidth-tailWidth) * math.tan(math.radians(baseAngle))
        path.lineTo(innerY, -tailWidth)
        path.lineTo(headLen + tailLen, -tailWidth)
        path.lineTo(headLen + tailLen, tailWidth)
        path.lineTo(innerY, tailWidth)
    path.lineTo(headLen, headWidth)
    path.lineTo(0,0)
    return path
    

def eq(a, b):
    """The great missing equivalence function: Guaranteed evaluation to a single bool value.
    
    This function has some important differences from the == operator:
    
    1. Returns True if a IS b, even if a==b still evaluates to False.
    2. While a is b will catch the case with np.nan values, special handling is done for distinct
<<<<<<< HEAD
       float('nan') instances using np.isnan.
=======
       float('nan') instances using math.isnan.
>>>>>>> 662730f1
    3. Tests for equivalence using ==, but silently ignores some common exceptions that can occur
       (AtrtibuteError, ValueError).
    4. When comparing arrays, returns False if the array shapes are not the same.
    5. When comparing arrays of the same shape, returns True only if all elements are equal (whereas
       the == operator would return a boolean array).
    6. Collections (dict, list, etc.) must have the same type to be considered equal. One
       consequence is that comparing a dict to an OrderedDict will always return False.
    """
    if a is b:
        return True

    # The above catches np.nan, but not float('nan')
    if isinstance(a, float) and isinstance(b, float):
<<<<<<< HEAD
        if np.isnan(a) and np.isnan(b):
=======
        if math.isnan(a) and math.isnan(b):
>>>>>>> 662730f1
            return True

    # Avoid comparing large arrays against scalars; this is expensive and we know it should return False.
    aIsArr = isinstance(a, (np.ndarray, MetaArray))
    bIsArr = isinstance(b, (np.ndarray, MetaArray))
    if (aIsArr or bIsArr) and type(a) != type(b):
        return False

    # If both inputs are arrays, we can speeed up comparison if shapes / dtypes don't match
    # NOTE: arrays of dissimilar type should be considered unequal even if they are numerically
    # equal because they may behave differently when computed on.
    if aIsArr and bIsArr and (a.shape != b.shape or a.dtype != b.dtype):
        return False

    # Recursively handle common containers
    if isinstance(a, dict) and isinstance(b, dict):
        if type(a) != type(b) or len(a) != len(b):
            return False
        if set(a.keys()) != set(b.keys()):
            return False
        for k, v in a.items():
            if not eq(v, b[k]):
                return False
        if isinstance(a, OrderedDict) or sys.version_info >= (3, 7):
            for a_item, b_item in zip(a.items(), b.items()):
                if not eq(a_item, b_item):
                    return False
        return True
    if isinstance(a, (list, tuple)) and isinstance(b, (list, tuple)):
        if type(a) != type(b) or len(a) != len(b):
            return False
        for v1,v2 in zip(a, b):
            if not eq(v1, v2):
                return False
        return True

    # Test for equivalence. 
    # If the test raises a recognized exception, then return Falase
    try:
        try:
            # Sometimes running catch_warnings(module=np) generates AttributeError ???
            catcher =  warnings.catch_warnings(module=np)  # ignore numpy futurewarning (numpy v. 1.10)
            catcher.__enter__()
        except Exception:
            catcher = None
        e = a==b
    except (ValueError, AttributeError): 
        return False
    except:
        print('failed to evaluate equivalence for:')
        print("  a:", str(type(a)), str(a))
        print("  b:", str(type(b)), str(b))
        raise
    finally:
        if catcher is not None:
            catcher.__exit__(None, None, None)
    
    t = type(e)
    if t is bool:
        return e
    elif t is np.bool_:
        return bool(e)
    elif isinstance(e, np.ndarray) or (hasattr(e, 'implements') and e.implements('MetaArray')):
        try:   ## disaster: if a is an empty array and b is not, then e.all() is True
            if a.shape != b.shape:
                return False
        except:
            return False
        if (hasattr(e, 'implements') and e.implements('MetaArray')):
            return e.asarray().all()
        else:
            return e.all()
    else:
        raise Exception("== operator returned type %s" % str(type(e)))


def affineSliceCoords(shape, origin, vectors, axes):
    """Return the array of coordinates used to sample data arrays in affineSlice().
    """
    # sanity check
    if len(shape) != len(vectors):
        raise Exception("shape and vectors must have same length.")
    if len(origin) != len(axes):
        raise Exception("origin and axes must have same length.")
    for v in vectors:
        if len(v) != len(axes):
            raise Exception("each vector must be same length as axes.")
        
    shape = list(map(np.ceil, shape))

    ## make sure vectors are arrays
    if not isinstance(vectors, np.ndarray):
        vectors = np.array(vectors)
    if not isinstance(origin, np.ndarray):
        origin = np.array(origin)
    origin.shape = (len(axes),) + (1,)*len(shape)

    ## Build array of sample locations. 
    grid = np.mgrid[tuple([slice(0,x) for x in shape])]  ## mesh grid of indexes
    x = (grid[np.newaxis,...] * vectors.transpose()[(Ellipsis,) + (np.newaxis,)*len(shape)]).sum(axis=1)  ## magic
    x += origin

    return x

    
def affineSlice(data, shape, origin, vectors, axes, order=1, returnCoords=False, **kargs):
    """
    Take a slice of any orientation through an array. This is useful for extracting sections of multi-dimensional arrays
    such as MRI images for viewing as 1D or 2D data.
    
    The slicing axes are aribtrary; they do not need to be orthogonal to the original data or even to each other. It is
    possible to use this function to extract arbitrary linear, rectangular, or parallelepiped shapes from within larger
    datasets. The original data is interpolated onto a new array of coordinates using either interpolateArray if order<2
    or scipy.ndimage.map_coordinates otherwise.
    
    For a graphical interface to this function, see :func:`ROI.getArrayRegion <pyqtgraph.ROI.getArrayRegion>`
    
    ==============  ====================================================================================================
    **Arguments:**
    *data*          (ndarray) the original dataset
    *shape*         the shape of the slice to take (Note the return value may have more dimensions than len(shape))
    *origin*        the location in the original dataset that will become the origin of the sliced data.
    *vectors*       list of unit vectors which point in the direction of the slice axes. Each vector must have the same 
                    length as *axes*. If the vectors are not unit length, the result will be scaled relative to the 
                    original data. If the vectors are not orthogonal, the result will be sheared relative to the 
                    original data.
    *axes*          The axes in the original dataset which correspond to the slice *vectors*
    *order*         The order of spline interpolation. Default is 1 (linear). See scipy.ndimage.map_coordinates
                    for more information.
    *returnCoords*  If True, return a tuple (result, coords) where coords is the array of coordinates used to select
                    values from the original dataset.
    *All extra keyword arguments are passed to scipy.ndimage.map_coordinates.*
    --------------------------------------------------------------------------------------------------------------------
    ==============  ====================================================================================================
    
    Note the following must be true: 
        
        | len(shape) == len(vectors) 
        | len(origin) == len(axes) == len(vectors[i])
        
    Example: start with a 4D fMRI data set, take a diagonal-planar slice out of the last 3 axes
        
        * data = array with dims (time, x, y, z) = (100, 40, 40, 40)
        * The plane to pull out is perpendicular to the vector (x,y,z) = (1,1,1) 
        * The origin of the slice will be at (x,y,z) = (40, 0, 0)
        * We will slice a 20x20 plane from each timepoint, giving a final shape (100, 20, 20)
        
    The call for this example would look like::
        
        affineSlice(data, shape=(20,20), origin=(40,0,0), vectors=((-1, 1, 0), (-1, 0, 1)), axes=(1,2,3))
    
    """
    x = affineSliceCoords(shape, origin, vectors, axes)

    ## transpose data so slice axes come first
    trAx = list(range(data.ndim))
    for ax in axes:
        trAx.remove(ax)
    tr1 = tuple(axes) + tuple(trAx)
    data = data.transpose(tr1)
    #print "tr1:", tr1
    ## dims are now [(slice axes), (other axes)]

    if order > 1:
        try:
            import scipy.ndimage
        except ImportError:
            raise ImportError("Interpolating with order > 1 requires the scipy.ndimage module, but it could not be imported.")

        # iterate manually over unused axes since map_coordinates won't do it for us
        extraShape = data.shape[len(axes):]
        output = np.empty(tuple(shape) + extraShape, dtype=data.dtype)
        for inds in np.ndindex(*extraShape):
            ind = (Ellipsis,) + inds
            output[ind] = scipy.ndimage.map_coordinates(data[ind], x, order=order, **kargs)
    else:
        # map_coordinates expects the indexes as the first axis, whereas
        # interpolateArray expects indexes at the last axis. 
        tr = tuple(range(1, x.ndim)) + (0,)
        output = interpolateArray(data, x.transpose(tr), order=order)
    
    tr = list(range(output.ndim))
    trb = []
    for i in range(min(axes)):
        ind = tr1.index(i) + (len(shape)-len(axes))
        tr.remove(ind)
        trb.append(ind)
    tr2 = tuple(trb+tr)

    ## Untranspose array before returning
    output = output.transpose(tr2)
    if returnCoords:
        return (output, x)
    else:
        return output


def interweaveArrays(*args):
    """
    Parameters
    ----------

    args : numpy.ndarray
           series of 1D numpy arrays of the same length and dtype
    
    Returns
    -------
    numpy.ndarray
        A numpy array with all the input numpy arrays interwoven

    Examples
    --------

    >>> result = interweaveArrays(numpy.ndarray([0, 2, 4]), numpy.ndarray([1, 3, 5]))
    >>> result
    array([0, 1, 2, 3, 4, 5])
    """

    size = sum(x.size for x in args)
    result = np.empty((size,), dtype=args[0].dtype)
    n = len(args)
    for index, array in enumerate(args):
        result[index::n] = array
    return result


def interpolateArray(data, x, default=0.0, order=1):
    """
    N-dimensional interpolation similar to scipy.ndimage.map_coordinates.
    
    This function returns linearly-interpolated values sampled from a regular
    grid of data. It differs from `ndimage.map_coordinates` by allowing broadcasting
    within the input array.
    
    ==============  ===========================================================================================
    **Arguments:**
    *data*          Array of any shape containing the values to be interpolated.
    *x*             Array with (shape[-1] <= data.ndim) containing the locations within *data* to interpolate.
                    (note: the axes for this argument are transposed relative to the same argument for
                    `ndimage.map_coordinates`).
    *default*       Value to return for locations in *x* that are outside the bounds of *data*.
    *order*         Order of interpolation: 0=nearest, 1=linear.
    ==============  ===========================================================================================
    
    Returns array of shape (x.shape[:-1] + data.shape[x.shape[-1]:])
    
    For example, assume we have the following 2D image data::
    
        >>> data = np.array([[1,   2,   4  ],
                             [10,  20,  40 ],
                             [100, 200, 400]])
        
    To compute a single interpolated point from this data::
        
        >>> x = np.array([(0.5, 0.5)])
        >>> interpolateArray(data, x)
        array([ 8.25])
        
    To compute a 1D list of interpolated locations:: 
        
        >>> x = np.array([(0.5, 0.5),
                          (1.0, 1.0),
                          (1.0, 2.0),
                          (1.5, 0.0)])
        >>> interpolateArray(data, x)
        array([  8.25,  20.  ,  40.  ,  55.  ])
        
    To compute a 2D array of interpolated locations::
    
        >>> x = np.array([[(0.5, 0.5), (1.0, 2.0)],
                          [(1.0, 1.0), (1.5, 0.0)]])
        >>> interpolateArray(data, x)
        array([[  8.25,  40.  ],
               [ 20.  ,  55.  ]])
               
    ..and so on. The *x* argument may have any shape as long as 
    ```x.shape[-1] <= data.ndim```. In the case that 
    ```x.shape[-1] < data.ndim```, then the remaining axes are simply 
    broadcasted as usual. For example, we can interpolate one location
    from an entire row of the data::
    
        >>> x = np.array([[0.5]])
        >>> interpolateArray(data, x)
        array([[  5.5,  11. ,  22. ]])

    This is useful for interpolating from arrays of colors, vertexes, etc.
    """
    if order not in (0, 1):
        raise ValueError("interpolateArray requires order=0 or 1 (got %s)" % order)

    prof = debug.Profiler()

    nd = data.ndim
    md = x.shape[-1]
    if md > nd:
        raise TypeError("x.shape[-1] must be less than or equal to data.ndim")

    totalMask = np.ones(x.shape[:-1], dtype=bool) # keep track of out-of-bound indexes
    if order == 0:
        xinds = np.round(x).astype(int)  # NOTE: for 0.5 this rounds to the nearest *even* number
        for ax in range(md):
            mask = (xinds[...,ax] >= 0) & (xinds[...,ax] <= data.shape[ax]-1) 
            xinds[...,ax][~mask] = 0
            # keep track of points that need to be set to default
            totalMask &= mask
        result = data[tuple([xinds[...,i] for i in range(xinds.shape[-1])])]
        
    elif order == 1:
        # First we generate arrays of indexes that are needed to 
        # extract the data surrounding each point
        fields = np.mgrid[(slice(0,order+1),) * md]
        xmin = np.floor(x).astype(int)
        xmax = xmin + 1
        indexes = np.concatenate([xmin[np.newaxis, ...], xmax[np.newaxis, ...]])
        fieldInds = []
        for ax in range(md):
            mask = (xmin[...,ax] >= 0) & (x[...,ax] <= data.shape[ax]-1) 
            # keep track of points that need to be set to default
            totalMask &= mask
            
            # ..and keep track of indexes that are out of bounds 
            # (note that when x[...,ax] == data.shape[ax], then xmax[...,ax] will be out
            #  of bounds, but the interpolation will work anyway)
            mask &= (xmax[...,ax] < data.shape[ax])
            axisIndex = indexes[...,ax][fields[ax]]
            axisIndex[axisIndex < 0] = 0
            axisIndex[axisIndex >= data.shape[ax]] = 0
            fieldInds.append(axisIndex)
        prof()

        # Get data values surrounding each requested point
        fieldData = data[tuple(fieldInds)]
        prof()
    
        ## Interpolate
        s = np.empty((md,) + fieldData.shape, dtype=float)
        dx = x - xmin
        # reshape fields for arithmetic against dx
        for ax in range(md):
            f1 = fields[ax].reshape(fields[ax].shape + (1,)*(dx.ndim-1))
            sax = f1 * dx[...,ax] + (1-f1) * (1-dx[...,ax])
            sax = sax.reshape(sax.shape + (1,) * (s.ndim-1-sax.ndim))
            s[ax] = sax
        s = np.product(s, axis=0)
        result = fieldData * s
        for i in range(md):
            result = result.sum(axis=0)

    prof()

    if totalMask.ndim > 0:
        result[~totalMask] = default
    else:
        if totalMask is False:
            result[:] = default

    prof()
    return result


def subArray(data, offset, shape, stride):
    """
    Unpack a sub-array from *data* using the specified offset, shape, and stride.
    
    Note that *stride* is specified in array elements, not bytes.
    For example, we have a 2x3 array packed in a 1D array as follows::
    
        data = [_, _, 00, 01, 02, _, 10, 11, 12, _]
        
    Then we can unpack the sub-array with this call::
    
        subArray(data, offset=2, shape=(2, 3), stride=(4, 1))
        
    ..which returns::
    
        [[00, 01, 02],
         [10, 11, 12]]
         
    This function operates only on the first axis of *data*. So changing 
    the input in the example above to have shape (10, 7) would cause the
    output to have shape (2, 3, 7).
    """
    data = np.ascontiguousarray(data)[offset:]
    shape = tuple(shape)
    extraShape = data.shape[1:]

    strides = list(data.strides[::-1])
    itemsize = strides[-1]
    for s in stride[1::-1]:
        strides.append(itemsize * s)
    strides = tuple(strides[::-1])
    
    return np.ndarray(buffer=data, shape=shape+extraShape, strides=strides, dtype=data.dtype)


def transformToArray(tr):
    """
    Given a QTransform, return a 3x3 numpy array.
    Given a QMatrix4x4, return a 4x4 numpy array.
    
    Example: map an array of x,y coordinates through a transform::
    
        ## coordinates to map are (1,5), (2,6), (3,7), and (4,8)
        coords = np.array([[1,2,3,4], [5,6,7,8], [1,1,1,1]])  # the extra '1' coordinate is needed for translation to work
        
        ## Make an example transform
        tr = QtGui.QTransform()
        tr.translate(3,4)
        tr.scale(2, 0.1)
        
        ## convert to array
        m = pg.transformToArray()[:2]  # ignore the perspective portion of the transformation
        
        ## map coordinates through transform
        mapped = np.dot(m, coords)
    """
    #return np.array([[tr.m11(), tr.m12(), tr.m13()],[tr.m21(), tr.m22(), tr.m23()],[tr.m31(), tr.m32(), tr.m33()]])
    ## The order of elements given by the method names m11..m33 is misleading--
    ## It is most common for x,y translation to occupy the positions 1,3 and 2,3 in
    ## a transformation matrix. However, with QTransform these values appear at m31 and m32.
    ## So the correct interpretation is transposed:
    if isinstance(tr, QtGui.QTransform):
        return np.array([[tr.m11(), tr.m21(), tr.m31()], [tr.m12(), tr.m22(), tr.m32()], [tr.m13(), tr.m23(), tr.m33()]])
    elif isinstance(tr, QtGui.QMatrix4x4):
        return np.array(tr.copyDataTo()).reshape(4,4)
    else:
        raise Exception("Transform argument must be either QTransform or QMatrix4x4.")

def transformCoordinates(tr, coords, transpose=False):
    """
    Map a set of 2D or 3D coordinates through a QTransform or QMatrix4x4.
    The shape of coords must be (2,...) or (3,...)
    The mapping will _ignore_ any perspective transformations.
    
    For coordinate arrays with ndim=2, this is basically equivalent to matrix multiplication.
    Most arrays, however, prefer to put the coordinate axis at the end (eg. shape=(...,3)). To 
    allow this, use transpose=True.
    
    """
    
    if transpose:
        ## move last axis to beginning. This transposition will be reversed before returning the mapped coordinates.
        coords = coords.transpose((coords.ndim-1,) + tuple(range(0,coords.ndim-1)))
    
    nd = coords.shape[0]
    if isinstance(tr, np.ndarray):
        m = tr
    else:
        m = transformToArray(tr)
        m = m[:m.shape[0]-1]  # remove perspective
    
    ## If coords are 3D and tr is 2D, assume no change for Z axis
    if m.shape == (2,3) and nd == 3:
        m2 = np.zeros((3,4))
        m2[:2, :2] = m[:2,:2]
        m2[:2, 3] = m[:2,2]
        m2[2,2] = 1
        m = m2
    
    ## if coords are 2D and tr is 3D, ignore Z axis
    if m.shape == (3,4) and nd == 2:
        m2 = np.empty((2,3))
        m2[:,:2] = m[:2,:2]
        m2[:,2] = m[:2,3]
        m = m2
    
    ## reshape tr and coords to prepare for multiplication
    m = m.reshape(m.shape + (1,)*(coords.ndim-1))
    coords = coords[np.newaxis, ...]
    
    # separate scale/rotate and translation    
    translate = m[:,-1]  
    m = m[:, :-1]
    
    ## map coordinates and return
    mapped = (m*coords).sum(axis=1)  ## apply scale/rotate
    mapped += translate
    
    if transpose:
        ## move first axis to end.
        mapped = mapped.transpose(tuple(range(1,mapped.ndim)) + (0,))
    return mapped
    
    

    
def solve3DTransform(points1, points2):
    """
    Find a 3D transformation matrix that maps points1 onto points2.
    Points must be specified as either lists of 4 Vectors or 
    (4, 3) arrays.
    """
    import numpy.linalg
    pts = []
    for inp in (points1, points2):
        if isinstance(inp, np.ndarray):
            A = np.empty((4,4), dtype=float)
            A[:,:3] = inp[:,:3]
            A[:,3] = 1.0
        else:
            A = np.array([[inp[i].x(), inp[i].y(), inp[i].z(), 1] for i in range(4)])
        pts.append(A)
    
    ## solve 3 sets of linear equations to determine transformation matrix elements
    matrix = np.zeros((4,4))
    for i in range(3):
        ## solve Ax = B; x is one row of the desired transformation matrix
        matrix[i] = numpy.linalg.solve(pts[0], pts[1][:,i])  
    
    return matrix
    
def solveBilinearTransform(points1, points2):
    """
    Find a bilinear transformation matrix (2x4) that maps points1 onto points2.
    Points must be specified as a list of 4 Vector, Point, QPointF, etc.
    
    To use this matrix to map a point [x,y]::
    
        mapped = np.dot(matrix, [x*y, x, y, 1])
    """
    import numpy.linalg
    ## A is 4 rows (points) x 4 columns (xy, x, y, 1)
    ## B is 4 rows (points) x 2 columns (x, y)
    A = np.array([[points1[i].x()*points1[i].y(), points1[i].x(), points1[i].y(), 1] for i in range(4)])
    B = np.array([[points2[i].x(), points2[i].y()] for i in range(4)])
    
    ## solve 2 sets of linear equations to determine transformation matrix elements
    matrix = np.zeros((2,4))
    for i in range(2):
        matrix[i] = numpy.linalg.solve(A, B[:,i])  ## solve Ax = B; x is one row of the desired transformation matrix
    
    return matrix

def clip_scalar(val, vmin, vmax):
    """ convenience function to avoid using np.clip for scalar values """
    return vmin if val < vmin else vmax if val > vmax else val

def clip_array(arr, vmin, vmax, out=None):
    # replacement for np.clip due to regression in
    # performance since numpy 1.17
    # https://github.com/numpy/numpy/issues/14281

    if vmin is None and vmax is None:
        # let np.clip handle the error
        return np.clip(arr, vmin, vmax, out=out)

    if vmin is None:
        return np.core.umath.minimum(arr, vmax, out=out)
    elif vmax is None:
        return np.core.umath.maximum(arr, vmin, out=out)
    elif sys.platform == 'win32':
        # Windows umath.clip is slower than umath.maximum(umath.minimum)
        if out is None:
            out = np.empty_like(arr)
        out = np.core.umath.minimum(arr, vmax, out=out)
        return np.core.umath.maximum(out, vmin, out=out)
    else:
        return np.core.umath.clip(arr, vmin, vmax, out=out)


def _rescaleData_nditer(data_in, scale, offset, work_dtype, out_dtype, clip):
    """Refer to documentation for rescaleData()"""
    data_out = np.empty_like(data_in, dtype=out_dtype)

    # integer clip operations are faster than float clip operations
    # so test to see if we can perform integer clipping
    fits_int32 = False
    if data_in.dtype.kind in 'ui' and out_dtype.kind in 'ui':
        # estimate whether data range after rescale will fit within an int32.
        # this means that the input dtype should be an 8-bit or 16-bit integer type.
        # casting to an int32 will lose the fractional part, therefore the
        # output dtype must be an integer kind.
        lim_in = np.iinfo(data_in.dtype)
<<<<<<< HEAD
        dst_bounds = scale * (lim_in.min - offset), scale * (lim_in.max - offset)
=======
        # convert numpy scalar to python scalar to avoid overflow warnings
        lo = offset.item(0) if isinstance(offset, np.number) else offset
        dst_bounds = scale * (lim_in.min - lo), scale * (lim_in.max - lo)
>>>>>>> 662730f1
        if dst_bounds[1] < dst_bounds[0]:
            dst_bounds = dst_bounds[1], dst_bounds[0]
        lim32 = np.iinfo(np.int32)
        fits_int32 = lim32.min < dst_bounds[0] and dst_bounds[1] < lim32.max

    it = np.nditer([data_in, data_out],
            flags=['external_loop', 'buffered'],
            op_flags=[['readonly'], ['writeonly', 'no_broadcast']],
            op_dtypes=[None, work_dtype],
            casting='unsafe',
            buffersize=32768)

    with it:
        for x, y in it:
            y[...] = x
            y -= offset
            y *= scale

            # Clip before converting dtype to avoid overflow
            if clip is not None:
                if fits_int32:
                    # converts to int32, clips back to float32
                    np.core.umath.clip(y.astype(np.int32), clip[0], clip[1], out=y)
                else:
                    clip_array(y, clip[0], clip[1], out=y)

    return data_out


def rescaleData(data, scale, offset, dtype=None, clip=None):
    """Return data rescaled and optionally cast to a new dtype.

    The scaling operation is::

        data => (data-offset) * scale
    """
    if dtype is None:
        out_dtype = data.dtype
    else:
        out_dtype = np.dtype(dtype)

    if out_dtype.kind in 'ui':
        lim = np.iinfo(out_dtype)
        if clip is None:
            # don't let rescale cause integer overflow
            clip = lim.min, lim.max
        clip = max(clip[0], lim.min), min(clip[1], lim.max)

        # make clip limits integer-valued (no need to cast to int)
        # this improves performance, especially on Windows
        clip = [math.trunc(x) for x in clip]

    if np.can_cast(data, np.float32):
        work_dtype = np.float32
    else:
        work_dtype = np.float64

    cp = getCupy()
    if cp and cp.get_array_module(data) == cp:
        # Cupy does not support nditer
        # https://github.com/cupy/cupy/issues/5021

        data_out = data.astype(work_dtype, copy=True)
        data_out -= offset
        data_out *= scale

        # Clip before converting dtype to avoid overflow
        if clip is not None:
            clip_array(data_out, clip[0], clip[1], out=data_out)

        # don't copy if no change in dtype
        return data_out.astype(out_dtype, copy=False)
<<<<<<< HEAD
    else:
        return _rescaleData_nditer(data, scale, offset, work_dtype, out_dtype, clip)
=======

    numba_fn = getNumbaFunctions()
    if numba_fn and clip is not None:
        # if we got here by makeARGB(), clip will not be None at this point
        return numba_fn.rescaleData(data, scale, offset, out_dtype, clip)

    return _rescaleData_nditer(data, scale, offset, work_dtype, out_dtype, clip)
>>>>>>> 662730f1


def applyLookupTable(data, lut):
    """
    Uses values in *data* as indexes to select values from *lut*.
    The returned data has shape data.shape + lut.shape[1:]
    
    Note: color gradient lookup tables can be generated using GradientWidget.

    Parameters
    ----------
    data : ndarray
    lut : ndarray
        Either cupy or numpy arrays are accepted, though this function has only
        consistently behaved correctly on windows with cuda toolkit version >= 11.1.
    """
    if data.dtype.kind not in ('i', 'u'):
        data = data.astype(int)

    cp = getCupy()
    if cp and cp.get_array_module(data) == cp:
        # cupy.take only supports "wrap" mode
        return cp.take(lut, cp.clip(data, 0, lut.shape[0] - 1), axis=0)
    else:
        return np.take(lut, data, axis=0, mode='clip')
    

def makeRGBA(*args, **kwds):
    """Equivalent to makeARGB(..., useRGBA=True)"""
    kwds['useRGBA'] = True
    return makeARGB(*args, **kwds)


def makeARGB(data, lut=None, levels=None, scale=None, useRGBA=False, output=None):
    """
    Convert an array of values into an ARGB array suitable for building QImages,
    OpenGL textures, etc.
    
    Returns the ARGB array (unsigned byte) and a boolean indicating whether
    there is alpha channel data. This is a two stage process:
    
        1) Rescale the data based on the values in the *levels* argument (min, max).
        2) Determine the final output by passing the rescaled values through a
           lookup table.
   
    Both stages are optional.
    
    ============== ==================================================================================
    **Arguments:**
    data           numpy array of int/float types. If 
    levels         List [min, max]; optionally rescale data before converting through the
                   lookup table. The data is rescaled such that min->0 and max->*scale*::
                   
                      rescaled = (clip(data, min, max) - min) * (*scale* / (max - min))
                   
                   It is also possible to use a 2D (N,2) array of values for levels. In this case,
                   it is assumed that each pair of min,max values in the levels array should be 
                   applied to a different subset of the input data (for example, the input data may 
                   already have RGB values and the levels are used to independently scale each 
                   channel). The use of this feature requires that levels.shape[0] == data.shape[-1].
    scale          The maximum value to which data will be rescaled before being passed through the 
                   lookup table (or returned if there is no lookup table). By default this will
                   be set to the length of the lookup table, or 255 if no lookup table is provided.
    lut            Optional lookup table (array with dtype=ubyte).
                   Values in data will be converted to color by indexing directly from lut.
                   The output data shape will be input.shape + lut.shape[1:].
                   Lookup tables can be built using ColorMap or GradientWidget.
    useRGBA        If True, the data is returned in RGBA order (useful for building OpenGL textures). 
                   The default is False, which returns in ARGB order for use with QImage 
                   (Note that 'ARGB' is a term used by the Qt documentation; the *actual* order 
                   is BGRA).
    ============== ==================================================================================
    """
    cp = getCupy()
    xp = cp.get_array_module(data) if cp else np
    profile = debug.Profiler()
    if data.ndim not in (2, 3):
        raise TypeError("data must be 2D or 3D")
    if data.ndim == 3 and data.shape[2] > 4:
        raise TypeError("data.shape[2] must be <= 4")
    
    if lut is not None and not isinstance(lut, xp.ndarray):
        lut = xp.array(lut)
    
    if levels is None:
        # automatically decide levels based on data dtype
        if data.dtype.kind == 'u':
            levels = xp.array([0, 2**(data.itemsize*8)-1])
        elif data.dtype.kind == 'i':
            s = 2**(data.itemsize*8 - 1)
            levels = xp.array([-s, s-1])
        elif data.dtype.kind == 'b':
            levels = xp.array([0,1])
        else:
            raise Exception('levels argument is required for float input types')
    if not isinstance(levels, xp.ndarray):
        levels = xp.array(levels)
    levels = levels.astype(xp.float64)
    if levels.ndim == 1:
        if levels.shape[0] != 2:
            raise Exception('levels argument must have length 2')
    elif levels.ndim == 2:
        if lut is not None and lut.ndim > 1:
            raise Exception('Cannot make ARGB data when both levels and lut have ndim > 2')
        if levels.shape != (data.shape[-1], 2):
            raise Exception('levels must have shape (data.shape[-1], 2)')
    else:
        raise Exception("levels argument must be 1D or 2D (got shape=%s)." % repr(levels.shape))

    profile('check inputs')

    # Decide on maximum scaled value
    if scale is None:
        if lut is not None:
            scale = lut.shape[0]
        else:
            scale = 255.

    # Decide on the dtype we want after scaling
    if lut is None:
        dtype = xp.ubyte
    else:
        dtype = xp.min_scalar_type(lut.shape[0]-1)

    # awkward, but fastest numpy native nan evaluation
    nanMask = None
    if data.dtype.kind == 'f' and xp.isnan(data.min()):
        nanMask = xp.isnan(data)
        if data.ndim > 2:
            nanMask = xp.any(nanMask, axis=-1)
    # Apply levels if given
    if levels is not None:
        if isinstance(levels, xp.ndarray) and levels.ndim == 2:
            # we are going to rescale each channel independently
            if levels.shape[0] != data.shape[-1]:
                raise Exception("When rescaling multi-channel data, there must be the same number of levels as channels (data.shape[-1] == levels.shape[0])")
            newData = xp.empty(data.shape, dtype=int)
            for i in range(data.shape[-1]):
                minVal, maxVal = levels[i]
                if minVal == maxVal:
                    maxVal = xp.nextafter(maxVal, 2*maxVal)
                rng = maxVal-minVal
                rng = 1 if rng == 0 else rng
                newData[...,i] = rescaleData(data[...,i], scale / rng, minVal, dtype=dtype)
            data = newData
        else:
            # Apply level scaling unless it would have no effect on the data
            minVal, maxVal = levels
            if minVal != 0 or maxVal != scale:
                if minVal == maxVal:
                    maxVal = xp.nextafter(maxVal, 2*maxVal)
                rng = maxVal-minVal
                rng = 1 if rng == 0 else rng
                data = rescaleData(data, scale/rng, minVal, dtype=dtype)

    profile('apply levels')

    # apply LUT if given
    if lut is not None:
        data = applyLookupTable(data, lut)
    else:
        if data.dtype != xp.ubyte:
            data = xp.clip(data, 0, 255).astype(xp.ubyte)

    profile('apply lut')

    # this will be the final image array
    if output is None:
        imgData = xp.empty(data.shape[:2]+(4,), dtype=xp.ubyte)
    else:
        imgData = output

    profile('allocate')

    # decide channel order
    if useRGBA:
        dst_order = [0, 1, 2, 3]    # R,G,B,A
    elif sys.byteorder == 'little':
        dst_order = [2, 1, 0, 3]    # B,G,R,A (ARGB32 little endian)
    else:
        dst_order = [1, 2, 3, 0]    # A,R,G,B (ARGB32 big endian)
        
    # copy data into image array
    fastpath = try_fastpath_argb(xp, data, imgData, useRGBA)

    if fastpath:
        pass
    elif data.ndim == 2:
        # This is tempting:
        #   imgData[..., :3] = data[..., xp.newaxis]
        # ..but it turns out this is faster:
        for i in range(3):
            imgData[..., dst_order[i]] = data
    elif data.shape[2] == 1:
        for i in range(3):
            imgData[..., dst_order[i]] = data[..., 0]
    else:
        for i in range(0, data.shape[2]):
            imgData[..., dst_order[i]] = data[..., i]
        
    profile('reorder channels')
    
    # add opaque alpha channel if needed
    if data.ndim == 3 and data.shape[2] == 4:
        alpha = True
    else:
        alpha = False
        if not fastpath:    # fastpath has already filled it in
            imgData[..., dst_order[3]] = 255

    # apply nan mask through alpha channel
    if nanMask is not None:
        alpha = True
        # Workaround for https://github.com/cupy/cupy/issues/4693
        if xp == cp:
            imgData[nanMask, :, dst_order[3]] = 0
        else:
            imgData[nanMask, dst_order[3]] = 0

    profile('alpha channel')
    return imgData, alpha


def try_fastpath_argb(xp, ain, aout, useRGBA):
    # we only optimize for certain cases
    # return False if we did not handle it
    can_handle = xp is np and ain.dtype == xp.ubyte and ain.flags['C_CONTIGUOUS']
    if not can_handle:
        return False

    nrows, ncols = ain.shape[:2]
    nchans = 1 if ain.ndim == 2 else ain.shape[2]

    Format = QtGui.QImage.Format

    if nchans == 1:
        in_fmt = Format.Format_Grayscale8
    elif nchans == 3:
        in_fmt = Format.Format_RGB888
    else:
        in_fmt = Format.Format_RGBA8888

    if useRGBA:
        out_fmt = Format.Format_RGBA8888
    else:
        out_fmt = Format.Format_ARGB32

    if in_fmt == out_fmt:
        aout[:] = ain
        return True

    npixels_chunk = 512*1024
    batch = int(npixels_chunk / ncols / nchans)
    batch = max(1, batch)
    row_beg = 0
    while row_beg < nrows:
        row_end = min(row_beg + batch, nrows)
        ain_view = ain[row_beg:row_end, ...]
        aout_view = aout[row_beg:row_end, ...]
        qimg = QtGui.QImage(ain_view, ncols, ain_view.shape[0], ain.strides[0], in_fmt)
        qimg = qimg.convertToFormat(out_fmt)
        aout_view[:] = imageToArray(qimg, copy=False, transpose=False)
        row_beg = row_end

    return True


<<<<<<< HEAD
=======
def ndarray_to_qimage(arr, fmt):
    """
    Low level function to encapsulate QImage creation differences between bindings.
    "arr" is assumed to be C-contiguous. 
    """

    # C++ QImage has two kind of constructors
    # - QImage(const uchar*, ...)
    # - QImage(uchar*, ...)
    # If the const constructor is used, subsequently calling any non-const method
    # will trigger the COW mechanism, i.e. a copy is made under the hood.

    if QT_LIB.startswith('PyQt'):
        # PyQt5          -> non-const
        # PyQt6 >= 6.0.1 -> non-const
        img_ptr = int(Qt.sip.voidptr(arr))  # or arr.ctypes.data
    else:
        # bindings that support ndarray
        # PyQt5          -> const
        # PyQt6 >= 6.0.1 -> const
        # PySide2        -> non-const
        # PySide6        -> non-const
        img_ptr = arr

    h, w = arr.shape[:2]
    bytesPerLine = arr.strides[0]
    qimg = QtGui.QImage(img_ptr, w, h, bytesPerLine, fmt)
    qimg.data = arr
    return qimg


>>>>>>> 662730f1
def makeQImage(imgData, alpha=None, copy=True, transpose=True):
    """
    Turn an ARGB array into QImage.
    By default, the data is copied; changes to the array will not
    be reflected in the image. The image will be given a 'data' attribute
    pointing to the array which shares its data to prevent python
    freeing that memory while the image is in use.
    
    ============== ===================================================================
    **Arguments:**
    imgData        Array of data to convert. Must have shape (height, width),
                   (height, width, 3), or (height, width, 4). If transpose is
                   True, then the first two axes are swapped. The array dtype
                   must be ubyte. For 2D arrays, the value is interpreted as 
                   greyscale. For 3D arrays, the order of values in the 3rd
                   axis must be (b, g, r, a). 
    alpha          If the input array is 3D and *alpha* is True, the QImage 
                   returned will have format ARGB32. If False,
                   the format will be RGB32. By default, _alpha_ is True if
                   array.shape[2] == 4.
    copy           If True, the data is copied before converting to QImage.
                   If False, the new QImage points directly to the data in the array.
                   Note that the array must be contiguous for this to work
                   (see numpy.ascontiguousarray).
    transpose      If True (the default), the array x/y axes are transposed before 
                   creating the image. Note that Qt expects the axes to be in 
                   (height, width) order whereas pyqtgraph usually prefers the 
                   opposite.
    ============== ===================================================================    
    """
    ## create QImage from buffer
    profile = debug.Profiler()
    
    copied = False
    if imgData.ndim == 2:
<<<<<<< HEAD
        imgFormat = QtGui.QImage.Format_Grayscale8
=======
        imgFormat = QtGui.QImage.Format.Format_Grayscale8
>>>>>>> 662730f1
    elif imgData.ndim == 3:
        # If we didn't explicitly specify alpha, check the array shape.
        if alpha is None:
            alpha = (imgData.shape[2] == 4)
            
        if imgData.shape[2] == 3:  # need to make alpha channel (even if alpha==False; QImage requires 32 bpp)
            if copy is True:
                d2 = np.empty(imgData.shape[:2] + (4,), dtype=imgData.dtype)
                d2[:,:,:3] = imgData
                d2[:,:,3] = 255
                imgData = d2
                copied = True
            else:
                raise Exception('Array has only 3 channels; cannot make QImage without copying.')
        
        profile("add alpha channel")
        
        if alpha:
<<<<<<< HEAD
            imgFormat = QtGui.QImage.Format_ARGB32
        else:
            imgFormat = QtGui.QImage.Format_RGB32
=======
            imgFormat = QtGui.QImage.Format.Format_ARGB32
        else:
            imgFormat = QtGui.QImage.Format.Format_RGB32
>>>>>>> 662730f1
    else:
        raise TypeError("Image array must have ndim = 2 or 3.")
        
    if transpose:
        imgData = imgData.transpose((1, 0, 2))  # QImage expects row-major order

    if not imgData.flags['C_CONTIGUOUS']:
        if copy is False:
            extra = ' (try setting transpose=False)' if transpose else ''
            raise Exception('Array is not contiguous; cannot make QImage without copying.'+extra)
        imgData = np.ascontiguousarray(imgData)
        copied = True
        
    profile("ascontiguousarray")
    
    if copy is True and copied is False:
        imgData = imgData.copy()
        
    profile("copy")

<<<<<<< HEAD
    # C++ QImage has two kind of constructors
    # - QImage(const uchar*, ...)
    # - QImage(uchar*, ...)
    # If the const constructor is used, subsequently calling any non-const method
    # will trigger the COW mechanism, i.e. a copy is made under the hood.

    if QT_LIB.startswith('PyQt'):
        if QtCore.PYQT_VERSION == 0x60000:
            # PyQt5          -> const
            # PyQt6 >= 6.0.1 -> const
            # PyQt6 == 6.0.0 -> non-const
            img_ptr = Qt.sip.voidptr(imgData)
        else:
            # PyQt5          -> non-const
            # PyQt6 >= 6.0.1 -> non-const
            img_ptr = int(Qt.sip.voidptr(imgData))  # or imgData.ctypes.data
    else:
        # bindings that support ndarray
        # PyQt5          -> const
        # PyQt6 >= 6.0.1 -> const
        # PySide2        -> non-const
        # PySide6        -> non-const
        img_ptr = imgData

    img = QtGui.QImage(img_ptr, imgData.shape[1], imgData.shape[0], imgFormat)
                
    img.data = imgData
    return img
=======
    return ndarray_to_qimage(imgData, imgFormat)


def qimage_to_ndarray(qimg):
    img_ptr = qimg.bits()

    if hasattr(img_ptr, 'setsize'): # PyQt sip.voidptr
        # sizeInBytes() was introduced in Qt 5.10
        # however PyQt5 5.12 will fail with:
        #   "TypeError: QImage.sizeInBytes() is a private method"
        # note that sizeInBytes() works fine with:
        #   PyQt5 5.15, PySide2 5.12, PySide2 5.15
        try:
            # 64-bits size
            nbytes = qimg.sizeInBytes()
        except (TypeError, AttributeError):
            # 32-bits size
            nbytes = qimg.byteCount()
        img_ptr.setsize(nbytes)

    depth = qimg.depth()
    if depth in (8, 24, 32):
        dtype = np.uint8
        nchan = depth // 8
    elif depth in (16, 64):
        dtype = np.uint16
        nchan = depth // 16
    else:
        raise ValueError("Unsupported Image Type")
    shape = qimg.height(), qimg.width()
    if nchan != 1:
        shape = shape + (nchan,)
    return np.frombuffer(img_ptr, dtype=dtype).reshape(shape)

>>>>>>> 662730f1

def imageToArray(img, copy=False, transpose=True):
    """
    Convert a QImage into numpy array. The image must have format RGB32, ARGB32, or ARGB32_Premultiplied.
    By default, the image is not copied; changes made to the array will appear in the QImage as well (beware: if
    the QImage is collected before the array, there may be trouble).
    The array will have shape (width, height, (b,g,r,a)).
    """
    arr = qimage_to_ndarray(img)

    fmt = img.format()
<<<<<<< HEAD
    img_ptr = img.bits()

    if QT_LIB.startswith('PyQt'):
        # sizeInBytes() was introduced in Qt 5.10
        # however PyQt5 5.12 will fail with:
        #   "TypeError: QImage.sizeInBytes() is a private method"
        # note that sizeInBytes() works fine with:
        #   PyQt5 5.15, PySide2 5.12, PySide2 5.15
        try:
            # 64-bits size
            nbytes = img.sizeInBytes()
        except (TypeError, AttributeError):
            # 32-bits size
            nbytes = img.byteCount()
        img_ptr.setsize(nbytes)

    arr = np.frombuffer(img_ptr, dtype=np.ubyte)
    arr = arr.reshape(img.height(), img.width(), 4)
    if fmt == img.Format_RGB32:
=======
    if fmt == img.Format.Format_RGB32:
>>>>>>> 662730f1
        arr[...,3] = 255
    
    if copy:
        arr = arr.copy()
        
    if transpose:
        return arr.transpose((1,0,2))
    else:
        return arr
    
def colorToAlpha(data, color):
    """
    Given an RGBA image in *data*, convert *color* to be transparent. 
    *data* must be an array (w, h, 3 or 4) of ubyte values and *color* must be 
    an array (3) of ubyte values.
    This is particularly useful for use with images that have a black or white background.
    
    Algorithm is taken from Gimp's color-to-alpha function in plug-ins/common/colortoalpha.c
    Credit:
        /*
        * Color To Alpha plug-in v1.0 by Seth Burgess, sjburges@gimp.org 1999/05/14
        *  with algorithm by clahey
        */
    
    """
    data = data.astype(float)
    if data.shape[-1] == 3:  ## add alpha channel if needed
        d2 = np.empty(data.shape[:2]+(4,), dtype=data.dtype)
        d2[...,:3] = data
        d2[...,3] = 255
        data = d2
    
    color = color.astype(float)
    alpha = np.zeros(data.shape[:2]+(3,), dtype=float)
    output = data.copy()
    
    for i in [0,1,2]:
        d = data[...,i]
        c = color[i]
        mask = d > c
        alpha[...,i][mask] = (d[mask] - c) / (255. - c)
        imask = d < c
        alpha[...,i][imask] = (c - d[imask]) / c
    
    output[...,3] = alpha.max(axis=2) * 255.
    
    mask = output[...,3] >= 1.0  ## avoid zero division while processing alpha channel
    correction = 255. / output[...,3][mask]  ## increase value to compensate for decreased alpha
    for i in [0,1,2]:
        output[...,i][mask] = ((output[...,i][mask]-color[i]) * correction) + color[i]
        output[...,3][mask] *= data[...,3][mask] / 255.  ## combine computed and previous alpha values
    
    #raise Exception()
    return np.clip(output, 0, 255).astype(np.ubyte)

def gaussianFilter(data, sigma):
    """
    Drop-in replacement for scipy.ndimage.gaussian_filter.
    
    (note: results are only approximately equal to the output of
     gaussian_filter)
    """
    cp = getCupy()
    xp = cp.get_array_module(data) if cp else np
    if xp.isscalar(sigma):
        sigma = (sigma,) * data.ndim
        
    baseline = data.mean()
    filtered = data - baseline
    for ax in range(data.ndim):
        s = sigma[ax]
        if s == 0:
            continue
        
        # generate 1D gaussian kernel
        ksize = int(s * 6)
        x = xp.arange(-ksize, ksize)
        kernel = xp.exp(-x**2 / (2*s**2))
        kshape = [1,] * data.ndim
        kshape[ax] = len(kernel)
        kernel = kernel.reshape(kshape)
        
        # convolve as product of FFTs
        shape = data.shape[ax] + ksize
        scale = 1.0 / (abs(s) * (2*xp.pi)**0.5)
        filtered = scale * xp.fft.irfft(xp.fft.rfft(filtered, shape, axis=ax) *
                                        xp.fft.rfft(kernel, shape, axis=ax),
                                        axis=ax)
        
        # clip off extra data
        sl = [slice(None)] * data.ndim
        sl[ax] = slice(filtered.shape[ax]-data.shape[ax],None,None)
        filtered = filtered[tuple(sl)]
    return filtered + baseline
    
    
def downsample(data, n, axis=0, xvals='subsample'):
    """Downsample by averaging points together across axis.
    If multiple axes are specified, runs once per axis.
    If a metaArray is given, then the axis values can be either subsampled
    or downsampled to match.
    """
    ma = None
    if (hasattr(data, 'implements') and data.implements('MetaArray')):
        ma = data
        data = data.view(np.ndarray)
        
    
    if hasattr(axis, '__len__'):
        if not hasattr(n, '__len__'):
            n = [n]*len(axis)
        for i in range(len(axis)):
            data = downsample(data, n[i], axis[i])
        return data
    
    if n <= 1:
        return data
    nPts = int(data.shape[axis] / n)
    s = list(data.shape)
    s[axis] = nPts
    s.insert(axis+1, n)
    sl = [slice(None)] * data.ndim
    sl[axis] = slice(0, nPts*n)
    d1 = data[tuple(sl)]
    #print d1.shape, s
    d1.shape = tuple(s)
    d2 = d1.mean(axis+1)
    
    if ma is None:
        return d2
    else:
        info = ma.infoCopy()
        if 'values' in info[axis]:
            if xvals == 'subsample':
                info[axis]['values'] = info[axis]['values'][::n][:nPts]
            elif xvals == 'downsample':
                info[axis]['values'] = downsample(info[axis]['values'], n)
        return MetaArray(d2, info=info)


def arrayToQPath(x, y, connect='all', finiteCheck=True):
    """
    Convert an array of x,y coordinates to QPainterPath as efficiently as
    possible. The *connect* argument may be 'all', indicating that each point
    should be connected to the next; 'pairs', indicating that each pair of
    points should be connected, or an array of int32 values (0 or 1) indicating
    connections.
    
    Parameters
    ----------
    x : (N,) ndarray
        x-values to be plotted
    y : (N,) ndarray
        y-values to be plotted, must be same length as `x`
    connect : {'all', 'pairs', 'finite', (N,) ndarray}, optional
        Argument detailing how to connect the points in the path. `all` will 
        have sequential points being connected.  `pairs` generates lines
        between every other point.  `finite` only connects points that are
        finite.  If an ndarray is passed, containing int32 values of 0 or 1,
        only values with 1 will connect to the previous point.  Def
    finiteCheck : bool, default Ture
        When false, the check for finite values will be skipped, which can
        improve performance. If finite values are present in `x` or `y`,
        an empty QPainterPath will be generated.
    
    Returns
    -------
    QPainterPath
        QPainterPath object to be drawn
    
    Raises
    ------
    ValueError
        Raised when the connect argument has an invalid value placed within.

    Notes
    -----
    A QPainterPath is generated through one of two ways.  When the connect
    parameter is 'all', a QPolygonF object is created, and
    ``QPainterPath.addPolygon()`` is called.  For other connect parameters
    a ``QDataStream`` object is created and the QDataStream >> QPainterPath
    operator is used to pass the data.  The memory format is as follows

    numVerts(i4)
    0(i4)   x(f8)   y(f8)    <-- 0 means this vertex does not connect
    1(i4)   x(f8)   y(f8)    <-- 1 means this vertex connects to the previous vertex
    ...
    cStart(i4)   fillRule(i4)
    
    see: https://github.com/qt/qtbase/blob/dev/src/gui/painting/qpainterpath.cpp

    All values are big endian--pack using struct.pack('>d') or struct.pack('>i')
    This binary format may change in future versions of Qt
    """

<<<<<<< HEAD
    ## Create all vertices in path. The method used below creates a binary format so that all
    ## vertices can be read in at once. This binary format may change in future versions of Qt,
    ## so the original (slower) method is left here for emergencies:
        #path.moveTo(x[0], y[0])
        #if connect == 'all':
            #for i in range(1, y.shape[0]):
                #path.lineTo(x[i], y[i])
        #elif connect == 'pairs':
            #for i in range(1, y.shape[0]):
                #if i%2 == 0:
                    #path.lineTo(x[i], y[i])
                #else:
                    #path.moveTo(x[i], y[i])
        #elif isinstance(connect, np.ndarray):
            #for i in range(1, y.shape[0]):
                #if connect[i] == 1:
                    #path.lineTo(x[i], y[i])
                #else:
                    #path.moveTo(x[i], y[i])
        #else:
            #raise Exception('connect argument must be "all", "pairs", or array')

    ## Speed this up using >> operator
    ## Format is:
    ##    numVerts(i4)
    ##    0(i4)   x(f8)   y(f8)    <-- 0 means this vertex does not connect
    ##    1(i4)   x(f8)   y(f8)    <-- 1 means this vertex connects to the previous vertex
    ##    ...
    ##    cStart(i4)   fillRule(i4)
    ##
    ## see: https://github.com/qt/qtbase/blob/dev/src/gui/painting/qpainterpath.cpp

    ## All values are big endian--pack using struct.pack('>d') or struct.pack('>i')

    path = QtGui.QPainterPath()

    n = x.shape[0]

    # create empty array, pad with extra space on either end
    arr = np.empty(n+2, dtype=[('c', '>i4'), ('x', '>f8'), ('y', '>f8')])

    # write first two integers
    byteview = arr.view(dtype=np.ubyte)
    byteview[:16] = 0
    byteview.data[16:20] = struct.pack('>i', n)
=======
    path = QtGui.QPainterPath()
    n = x.shape[0]

    connect_array = None
    if isinstance(connect, np.ndarray):
        # make connect argument contain only str type
        connect_array, connect = connect, 'array'

    use_qpolygonf = connect == 'all'

    isfinite = None
    if connect == 'finite':
        isfinite = np.isfinite(x) & np.isfinite(y)
        if not finiteCheck:
            # if user specified to skip finite check, then that forces use_qpolygonf
            use_qpolygonf = True
        else:
            # otherwise use a heuristic
            # if non-finite aren't that many, then use_qpolyponf
            nonfinite_cnt = n - np.sum(isfinite)
            if nonfinite_cnt / n < 2 / 100:
                use_qpolygonf = True
                finiteCheck = False
            if nonfinite_cnt == 0:
                connect = 'all'

    if use_qpolygonf:
        backstore = create_qpolygonf(n)
        arr = np.frombuffer(ndarray_from_qpolygonf(backstore), dtype=[('x', 'f8'), ('y', 'f8')])
    else:
        backstore = bytearray(4 + n*20 + 8)
        arr = np.frombuffer(backstore, dtype=[('c', '>i4'), ('x', '>f8'), ('y', '>f8')],
            count=n, offset=4)
        struct.pack_into('>i', backstore, 0, n)
        # cStart, fillRule (Qt.FillRule.OddEvenFill)
        struct.pack_into('>ii', backstore, 4+n*20, 0, 0)
>>>>>>> 662730f1

    # Fill array with vertex values
    arr['x'] = x
    arr['y'] = y

    # the presence of inf/nans result in an empty QPainterPath being generated
    # this behavior started in Qt 5.12.3 and was introduced in this commit
    # https://github.com/qt/qtbase/commit/c04bd30de072793faee5166cff866a4c4e0a9dd7
    # We therefore replace non-finite values 
    if finiteCheck:
        if isfinite is None:
            isfinite = np.isfinite(x) & np.isfinite(y)
        if not np.all(isfinite):
            # credit: Divakar https://stackoverflow.com/a/41191127/643629
            mask = ~isfinite
            idx = np.arange(len(x))
            idx[mask] = -1
            np.maximum.accumulate(idx, out=idx)
            first = np.searchsorted(idx, 0)
            if first < len(x):
                # Replace all non-finite entries from beginning of arr with the first finite one
                idx[:first] = first
                arr[:] = arr[:][idx]

    # inf/nans completely prevent the plot from being displayed starting on 
    # Qt version 5.12.3; these must now be manually cleaned out.
    isfinite = None
    qtver = [int(x) for x in QtVersion.split('.')]
    if qtver >= [5, 12, 3]:
        isfinite = np.isfinite(x) & np.isfinite(y)
        if not np.all(isfinite):
            # credit: Divakar https://stackoverflow.com/a/41191127/643629
            mask = ~isfinite
            idx = np.arange(len(x))
            idx[mask] = -1
            np.maximum.accumulate(idx, out=idx)
            first = np.searchsorted(idx, 0)
            if first < len(x):
                # Replace all non-finite entries from beginning of arr with the first finite one
                idx[:first] = first
                arr[1:-1] = arr[1:-1][idx]

    # decide which points are connected by lines
<<<<<<< HEAD
    if eq(connect, 'all'):
        arr[1:-1]['c'] = 1
    elif eq(connect, 'pairs'):
        arr[1:-1]['c'][::2] = 0
        arr[1:-1]['c'][1::2] = 1  # connect every 2nd point to every 1st one
    elif eq(connect, 'finite'):
=======
    if connect == 'all':
        path.addPolygon(backstore)
        return path
    elif connect == 'pairs':
        arr['c'][::2] = 0
        arr['c'][1::2] = 1  # connect every 2nd point to every 1st one
    elif connect == 'finite':
>>>>>>> 662730f1
        # Let's call a point with either x or y being nan is an invalid point.
        # A point will anyway not connect to an invalid point regardless of the
        # 'c' value of the invalid point. Therefore, we should set 'c' to 0 for
        # the next point of an invalid point.
<<<<<<< HEAD
        if isfinite is None:
            isfinite = np.isfinite(x) & np.isfinite(y)
        arr[2:]['c'] = isfinite
    elif isinstance(connect, np.ndarray):
        arr[2:-1]['c'] = connect[:-1]
    else:
        raise Exception('connect argument must be "all", "pairs", "finite", or array')

    arr[1]['c'] = 0  # the first vertex has no previous vertex to connect

    byteview.data[-20:-16] = struct.pack('>i', 0)  # cStart
    byteview.data[-16:-12] = struct.pack('>i', 0)  # fillRule (Qt.OddEvenFill)

    # create datastream object and stream into path
=======
        if not use_qpolygonf:
            arr[1:]['c'] = isfinite[:-1]
        else:
            sidx = np.nonzero(~isfinite)[0] + 1
            chunks = np.split(arr, sidx)    # note: the chunks are views

            # create a single polygon able to hold the largest chunk
            maxlen = max(len(chunk) for chunk in chunks)
            subpoly = create_qpolygonf(maxlen)
            subarr = np.frombuffer(ndarray_from_qpolygonf(subpoly), dtype=arr.dtype)
>>>>>>> 662730f1

            # resize and fill do not change the capacity
            if hasattr(subpoly, 'resize'):
                subpoly_resize = subpoly.resize
            else:
                # PyQt will be less efficient
                subpoly_resize = lambda n, v=QtCore.QPointF() : subpoly.fill(v, n)

            # notes:
            # - we backfill the non-finite in order to get the same image as the
            #   old codepath on the CI. somehow P1--P2 gets rendered differently
            #   from P1--P2--P2
            # - we do not generate MoveTo(s) that are not followed by a LineTo,
            #   thus the QPainterPath can be different from the old codepath's

            # all chunks except the last chunk have a trailing non-finite
            for chunk in chunks[:-1]:
                lc = len(chunk)
                if lc <= 1:
                    # len 1 means we have a string of non-finite
                    continue
                subpoly_resize(lc)
                subarr[:lc] = chunk
                subarr[lc-1] = subarr[lc-2] # fill non-finite with its neighbour
                path.addPolygon(subpoly)

            # handle last chunk, which is either all-finite or empty
            for chunk in chunks[-1:]:
                lc = len(chunk)
                if lc <= 1:
                    # can't draw a line with just 1 point
                    continue
                subpoly_resize(lc)
                subarr[:lc] = chunk
                path.addPolygon(subpoly)

            return path
    elif connect == 'array':
        arr[1:]['c'] = connect_array[:-1]
    else:
        raise ValueError('connect argument must be "all", "pairs", "finite", or array')

<<<<<<< HEAD
    path.strn = byteview.data[16:-12]  # make sure data doesn't run away
    try:
        buf = QtCore.QByteArray.fromRawData(path.strn)
    except TypeError:
        buf = QtCore.QByteArray(bytes(path.strn))
    except AttributeError:
        # PyQt6 raises AttributeError
        buf = QtCore.QByteArray(path.strn, path.strn.nbytes)

    ds = QtCore.QDataStream(buf)
    ds >> path

=======
    arr[0]['c'] = 0  # the first vertex has no previous vertex to connect

    # create QDataStream object and stream into QPainterPath
    path.strn = backstore
    if QT_LIB == "PyQt6" and QtCore.PYQT_VERSION < 0x60101:
        # due to issue detailed here:
        # https://www.riverbankcomputing.com/pipermail/pyqt/2021-May/043942.html
        buf = QtCore.QByteArray(path.strn, len(path.strn))
    else:
        buf = QtCore.QByteArray(path.strn)
    ds = QtCore.QDataStream(buf)
    ds >> path
>>>>>>> 662730f1
    return path

def ndarray_from_qpolygonf(polyline):
    nbytes = 2 * len(polyline) * 8
    if QT_LIB == "PySide2":
        buffer = Qt.shiboken2.VoidPtr(polyline.data(), nbytes, True)
    elif QT_LIB == "PySide6":
        buffer = Qt.shiboken6.VoidPtr(polyline.data(), nbytes, True)
    else:
        buffer = polyline.data()
        buffer.setsize(nbytes)
    memory = np.frombuffer(buffer, np.double).reshape((-1, 2))
    return memory

def create_qpolygonf(size):
    if QtVersion.startswith("5"):
        polyline = QtGui.QPolygonF(size)
    else:
        polyline = QtGui.QPolygonF()
        if QT_LIB == "PySide6":
            polyline.resize(size)
        else:
            polyline.fill(QtCore.QPointF(), size)
    return polyline

def arrayToQPolygonF(x, y):
    """
    Utility function to convert two 1D-NumPy arrays representing curve data
    (X-axis, Y-axis data) into a single open polygon (QtGui.PolygonF) object.
    
    Thanks to PythonQwt for making this code available
    
    License/copyright: MIT License © Pierre Raybaut 2020.

    Parameters
    ----------
    x : np.array
        x-axis coordinates for data to be plotted, must have have ndim of 1
    y : np.array
        y-axis coordinates for data to be plotted, must have ndim of 1 and 
        be the same length as x
    
    Returns
    -------
    QPolygonF
        Open QPolygonF object that represents the path looking to be plotted
    
    Raises
    ------
    ValueError
        When xdata or ydata does not meet the required criteria
    """
    if not (
        x.size == y.size == x.shape[0] == y.shape[0]
    ):
        raise ValueError("Arguments must be 1D and the same size")
    size = x.size
    polyline = create_qpolygonf(size)
    memory = ndarray_from_qpolygonf(polyline)
    memory[:, 0] = x
    memory[:, 1] = y
    return polyline

#def isosurface(data, level):
    #"""
    #Generate isosurface from volumetric data using marching tetrahedra algorithm.
    #See Paul Bourke, "Polygonising a Scalar Field Using Tetrahedrons"  (http://local.wasp.uwa.edu.au/~pbourke/geometry/polygonise/)
    
    #*data*   3D numpy array of scalar values
    #*level*  The level at which to generate an isosurface
    #"""
    
    #facets = []
    
    ### mark everything below the isosurface level
    #mask = data < level
    
    #### make eight sub-fields 
    #fields = np.empty((2,2,2), dtype=object)
    #slices = [slice(0,-1), slice(1,None)]
    #for i in [0,1]:
        #for j in [0,1]:
            #for k in [0,1]:
                #fields[i,j,k] = mask[slices[i], slices[j], slices[k]]
    
    
    
    ### split each cell into 6 tetrahedra
    ### these all have the same 'orienation'; points 1,2,3 circle 
    ### clockwise around point 0
    #tetrahedra = [
        #[(0,1,0), (1,1,1), (0,1,1), (1,0,1)],
        #[(0,1,0), (0,1,1), (0,0,1), (1,0,1)],
        #[(0,1,0), (0,0,1), (0,0,0), (1,0,1)],
        #[(0,1,0), (0,0,0), (1,0,0), (1,0,1)],
        #[(0,1,0), (1,0,0), (1,1,0), (1,0,1)],
        #[(0,1,0), (1,1,0), (1,1,1), (1,0,1)]
    #]
    
    ### each tetrahedron will be assigned an index
    ### which determines how to generate its facets.
    ### this structure is: 
    ###    facets[index][facet1, facet2, ...]
    ### where each facet is triangular and its points are each 
    ### interpolated between two points on the tetrahedron
    ###    facet = [(p1a, p1b), (p2a, p2b), (p3a, p3b)]
    ### facet points always circle clockwise if you are looking 
    ### at them from below the isosurface.
    #indexFacets = [
        #[],  ## all above
        #[[(0,1), (0,2), (0,3)]],  # 0 below
        #[[(1,0), (1,3), (1,2)]],   # 1 below
        #[[(0,2), (1,3), (1,2)], [(0,2), (0,3), (1,3)]],   # 0,1 below
        #[[(2,0), (2,1), (2,3)]],   # 2 below
        #[[(0,3), (1,2), (2,3)], [(0,3), (0,1), (1,2)]],   # 0,2 below
        #[[(1,0), (2,3), (2,0)], [(1,0), (1,3), (2,3)]],   # 1,2 below
        #[[(3,0), (3,1), (3,2)]],   # 3 above
        #[[(3,0), (3,2), (3,1)]],   # 3 below
        #[[(1,0), (2,0), (2,3)], [(1,0), (2,3), (1,3)]],   # 0,3 below
        #[[(0,3), (2,3), (1,2)], [(0,3), (1,2), (0,1)]],   # 1,3 below
        #[[(2,0), (2,3), (2,1)]], # 0,1,3 below
        #[[(0,2), (1,2), (1,3)], [(0,2), (1,3), (0,3)]],   # 2,3 below
        #[[(1,0), (1,2), (1,3)]], # 0,2,3 below
        #[[(0,1), (0,3), (0,2)]], # 1,2,3 below
        #[]  ## all below
    #]
    
    #for tet in tetrahedra:
        
        ### get the 4 fields for this tetrahedron
        #tetFields = [fields[c] for c in tet]
        
        ### generate an index for each grid cell
        #index = tetFields[0] + tetFields[1]*2 + tetFields[2]*4 + tetFields[3]*8
        
        ### add facets
        #for i in xrange(index.shape[0]):                 # data x-axis
            #for j in xrange(index.shape[1]):             # data y-axis
                #for k in xrange(index.shape[2]):         # data z-axis
                    #for f in indexFacets[index[i,j,k]]:  # faces to generate for this tet
                        #pts = []
                        #for l in [0,1,2]:      # points in this face
                            #p1 = tet[f[l][0]]  # tet corner 1
                            #p2 = tet[f[l][1]]  # tet corner 2
                            #pts.append([(p1[x]+p2[x])*0.5+[i,j,k][x]+0.5 for x in [0,1,2]]) ## interpolate between tet corners
                        #facets.append(pts)

    #return facets
    

def isocurve(data, level, connected=False, extendToEdge=False, path=False):
    """
    Generate isocurve from 2D data using marching squares algorithm.
    
    ============== =========================================================
    **Arguments:**
    data           2D numpy array of scalar values
    level          The level at which to generate an isosurface
    connected      If False, return a single long list of point pairs
                   If True, return multiple long lists of connected point 
                   locations. (This is slower but better for drawing 
                   continuous lines)
    extendToEdge   If True, extend the curves to reach the exact edges of 
                   the data. 
    path           if True, return a QPainterPath rather than a list of 
                   vertex coordinates. This forces connected=True.
    ============== =========================================================
    
    This function is SLOW; plenty of room for optimization here.
    """    
    
    if path is True:
        connected = True
    
    if extendToEdge:
        d2 = np.empty((data.shape[0]+2, data.shape[1]+2), dtype=data.dtype)
        d2[1:-1, 1:-1] = data
        d2[0, 1:-1] = data[0]
        d2[-1, 1:-1] = data[-1]
        d2[1:-1, 0] = data[:, 0]
        d2[1:-1, -1] = data[:, -1]
        d2[0,0] = d2[0,1]
        d2[0,-1] = d2[1,-1]
        d2[-1,0] = d2[-1,1]
        d2[-1,-1] = d2[-1,-2]
        data = d2
    
    sideTable = [
        [],
        [0,1],
        [1,2],
        [0,2],
        [0,3],
        [1,3],
        [0,1,2,3],
        [2,3],
        [2,3],
        [0,1,2,3],
        [1,3],
        [0,3],
        [0,2],
        [1,2],
        [0,1],
        []
        ]
    
    edgeKey=[
        [(0,1), (0,0)],
        [(0,0), (1,0)],
        [(1,0), (1,1)],
        [(1,1), (0,1)]
        ]
    
    
    lines = []
    
    ## mark everything below the isosurface level
    mask = data < level
    
    ### make four sub-fields and compute indexes for grid cells
    index = np.zeros([x-1 for x in data.shape], dtype=np.ubyte)
    fields = np.empty((2,2), dtype=object)
    slices = [slice(0,-1), slice(1,None)]
    for i in [0,1]:
        for j in [0,1]:
            fields[i,j] = mask[slices[i], slices[j]]
            #vertIndex = i - 2*j*i + 3*j + 4*k  ## this is just to match Bourk's vertex numbering scheme
            vertIndex = i+2*j
            #print i,j,k," : ", fields[i,j,k], 2**vertIndex
            np.add(index, fields[i,j] * 2**vertIndex, out=index, casting='unsafe')
            #print index
    #print index
    
    ## add lines
    for i in range(index.shape[0]):                 # data x-axis
        for j in range(index.shape[1]):             # data y-axis     
            sides = sideTable[index[i,j]]
            for l in range(0, len(sides), 2):     ## faces for this grid cell
                edges = sides[l:l+2]
                pts = []
                for m in [0,1]:      # points in this face
                    p1 = edgeKey[edges[m]][0] # p1, p2 are points at either side of an edge
                    p2 = edgeKey[edges[m]][1]
                    v1 = data[i+p1[0], j+p1[1]] # v1 and v2 are the values at p1 and p2
                    v2 = data[i+p2[0], j+p2[1]]
                    f = (level-v1) / (v2-v1)
                    fi = 1.0 - f
                    p = (    ## interpolate between corners
                        p1[0]*fi + p2[0]*f + i + 0.5, 
                        p1[1]*fi + p2[1]*f + j + 0.5
                        )
                    if extendToEdge:
                        ## check bounds
                        p = (
                            min(data.shape[0]-2, max(0, p[0]-1)),
                            min(data.shape[1]-2, max(0, p[1]-1)),                        
                        )
                    if connected:
                        gridKey = i + (1 if edges[m]==2 else 0), j + (1 if edges[m]==3 else 0), edges[m]%2
                        pts.append((p, gridKey))  ## give the actual position and a key identifying the grid location (for connecting segments)
                    else:
                        pts.append(p)
                
                lines.append(pts)

    if not connected:
        return lines
                
    ## turn disjoint list of segments into continuous lines

    #lines = [[2,5], [5,4], [3,4], [1,3], [6,7], [7,8], [8,6], [11,12], [12,15], [11,13], [13,14]]
    #lines = [[(float(a), a), (float(b), b)] for a,b in lines]
    points = {}  ## maps each point to its connections
    for a,b in lines:
        if a[1] not in points:
            points[a[1]] = []
        points[a[1]].append([a,b])
        if b[1] not in points:
            points[b[1]] = []
        points[b[1]].append([b,a])

    ## rearrange into chains
    for k in list(points.keys()):
        try:
            chains = points[k]
        except KeyError:   ## already used this point elsewhere
            continue
        #print "===========", k
        for chain in chains:
            #print "  chain:", chain
            x = None
            while True:
                if x == chain[-1][1]:
                    break ## nothing left to do on this chain
                    
                x = chain[-1][1]
                if x == k:  
                    break ## chain has looped; we're done and can ignore the opposite chain
                y = chain[-2][1]
                connects = points[x]
                for conn in connects[:]:
                    if conn[1][1] != y:
                        #print "    ext:", conn
                        chain.extend(conn[1:])
                #print "    del:", x
                del points[x]
            if chain[0][1] == chain[-1][1]:  # looped chain; no need to continue the other direction
                chains.pop()
                break
                

    ## extract point locations 
    lines = []
    for chain in points.values():
        if len(chain) == 2:
            chain = chain[1][1:][::-1] + chain[0]  # join together ends of chain
        else:
            chain = chain[0]
        lines.append([p[0] for p in chain])
    
    if not path:
        return lines ## a list of pairs of points
    
    path = QtGui.QPainterPath()
    for line in lines:
        path.moveTo(*line[0])
        for p in line[1:]:
            path.lineTo(*p)
    
    return path
    
    
def traceImage(image, values, smooth=0.5):
    """
    Convert an image to a set of QPainterPath curves.
    One curve will be generated for each item in *values*; each curve outlines the area
    of the image that is closer to its value than to any others.
    
    If image is RGB or RGBA, then the shape of values should be (nvals, 3/4)
    The parameter *smooth* is expressed in pixels.
    """
    try:
        import scipy.ndimage as ndi
    except ImportError:
        raise Exception("traceImage() requires the package scipy.ndimage, but it is not importable.")
    
    if values.ndim == 2:
        values = values.T
    values = values[np.newaxis, np.newaxis, ...].astype(float)
    image = image[..., np.newaxis].astype(float)
    diff = np.abs(image-values)
    if values.ndim == 4:
        diff = diff.sum(axis=2)
        
    labels = np.argmin(diff, axis=2)
    
    paths = []
    for i in range(diff.shape[-1]):    
        d = (labels==i).astype(float)
        d = gaussianFilter(d, (smooth, smooth))
        lines = isocurve(d, 0.5, connected=True, extendToEdge=True)
        path = QtGui.QPainterPath()
        for line in lines:
            path.moveTo(*line[0])
            for p in line[1:]:
                path.lineTo(*p)
        
        paths.append(path)
    return paths
    
    
    
IsosurfaceDataCache = None
def isosurface(data, level):
    """
    Generate isosurface from volumetric data using marching cubes algorithm.
    See Paul Bourke, "Polygonising a Scalar Field"  
    (http://paulbourke.net/geometry/polygonise/)
    
    *data*   3D numpy array of scalar values. Must be contiguous.
    *level*  The level at which to generate an isosurface
    
    Returns an array of vertex coordinates (Nv, 3) and an array of 
    per-face vertex indexes (Nf, 3)    
    """
    ## For improvement, see:
    ## 
    ## Efficient implementation of Marching Cubes' cases with topological guarantees.
    ## Thomas Lewiner, Helio Lopes, Antonio Wilson Vieira and Geovan Tavares.
    ## Journal of Graphics Tools 8(2): pp. 1-15 (december 2003)
    
    ## Precompute lookup tables on the first run
    global IsosurfaceDataCache
    if IsosurfaceDataCache is None:
        ## map from grid cell index to edge index.
        ## grid cell index tells us which corners are below the isosurface,
        ## edge index tells us which edges are cut by the isosurface.
        ## (Data stolen from Bourk; see above.)
        edgeTable = np.array([
            0x0  , 0x109, 0x203, 0x30a, 0x406, 0x50f, 0x605, 0x70c,
            0x80c, 0x905, 0xa0f, 0xb06, 0xc0a, 0xd03, 0xe09, 0xf00,
            0x190, 0x99 , 0x393, 0x29a, 0x596, 0x49f, 0x795, 0x69c,
            0x99c, 0x895, 0xb9f, 0xa96, 0xd9a, 0xc93, 0xf99, 0xe90,
            0x230, 0x339, 0x33 , 0x13a, 0x636, 0x73f, 0x435, 0x53c,
            0xa3c, 0xb35, 0x83f, 0x936, 0xe3a, 0xf33, 0xc39, 0xd30,
            0x3a0, 0x2a9, 0x1a3, 0xaa , 0x7a6, 0x6af, 0x5a5, 0x4ac,
            0xbac, 0xaa5, 0x9af, 0x8a6, 0xfaa, 0xea3, 0xda9, 0xca0,
            0x460, 0x569, 0x663, 0x76a, 0x66 , 0x16f, 0x265, 0x36c,
            0xc6c, 0xd65, 0xe6f, 0xf66, 0x86a, 0x963, 0xa69, 0xb60,
            0x5f0, 0x4f9, 0x7f3, 0x6fa, 0x1f6, 0xff , 0x3f5, 0x2fc,
            0xdfc, 0xcf5, 0xfff, 0xef6, 0x9fa, 0x8f3, 0xbf9, 0xaf0,
            0x650, 0x759, 0x453, 0x55a, 0x256, 0x35f, 0x55 , 0x15c,
            0xe5c, 0xf55, 0xc5f, 0xd56, 0xa5a, 0xb53, 0x859, 0x950,
            0x7c0, 0x6c9, 0x5c3, 0x4ca, 0x3c6, 0x2cf, 0x1c5, 0xcc ,
            0xfcc, 0xec5, 0xdcf, 0xcc6, 0xbca, 0xac3, 0x9c9, 0x8c0,
            0x8c0, 0x9c9, 0xac3, 0xbca, 0xcc6, 0xdcf, 0xec5, 0xfcc,
            0xcc , 0x1c5, 0x2cf, 0x3c6, 0x4ca, 0x5c3, 0x6c9, 0x7c0,
            0x950, 0x859, 0xb53, 0xa5a, 0xd56, 0xc5f, 0xf55, 0xe5c,
            0x15c, 0x55 , 0x35f, 0x256, 0x55a, 0x453, 0x759, 0x650,
            0xaf0, 0xbf9, 0x8f3, 0x9fa, 0xef6, 0xfff, 0xcf5, 0xdfc,
            0x2fc, 0x3f5, 0xff , 0x1f6, 0x6fa, 0x7f3, 0x4f9, 0x5f0,
            0xb60, 0xa69, 0x963, 0x86a, 0xf66, 0xe6f, 0xd65, 0xc6c,
            0x36c, 0x265, 0x16f, 0x66 , 0x76a, 0x663, 0x569, 0x460,
            0xca0, 0xda9, 0xea3, 0xfaa, 0x8a6, 0x9af, 0xaa5, 0xbac,
            0x4ac, 0x5a5, 0x6af, 0x7a6, 0xaa , 0x1a3, 0x2a9, 0x3a0,
            0xd30, 0xc39, 0xf33, 0xe3a, 0x936, 0x83f, 0xb35, 0xa3c,
            0x53c, 0x435, 0x73f, 0x636, 0x13a, 0x33 , 0x339, 0x230,
            0xe90, 0xf99, 0xc93, 0xd9a, 0xa96, 0xb9f, 0x895, 0x99c,
            0x69c, 0x795, 0x49f, 0x596, 0x29a, 0x393, 0x99 , 0x190,
            0xf00, 0xe09, 0xd03, 0xc0a, 0xb06, 0xa0f, 0x905, 0x80c,
            0x70c, 0x605, 0x50f, 0x406, 0x30a, 0x203, 0x109, 0x0   
            ], dtype=np.uint16)
        
        ## Table of triangles to use for filling each grid cell.
        ## Each set of three integers tells us which three edges to
        ## draw a triangle between.
        ## (Data stolen from Bourk; see above.)
        triTable = [
            [],
            [0, 8, 3],
            [0, 1, 9],
            [1, 8, 3, 9, 8, 1],
            [1, 2, 10],
            [0, 8, 3, 1, 2, 10],
            [9, 2, 10, 0, 2, 9],
            [2, 8, 3, 2, 10, 8, 10, 9, 8],
            [3, 11, 2],
            [0, 11, 2, 8, 11, 0],
            [1, 9, 0, 2, 3, 11],
            [1, 11, 2, 1, 9, 11, 9, 8, 11],
            [3, 10, 1, 11, 10, 3],
            [0, 10, 1, 0, 8, 10, 8, 11, 10],
            [3, 9, 0, 3, 11, 9, 11, 10, 9],
            [9, 8, 10, 10, 8, 11],
            [4, 7, 8],
            [4, 3, 0, 7, 3, 4],
            [0, 1, 9, 8, 4, 7],
            [4, 1, 9, 4, 7, 1, 7, 3, 1],
            [1, 2, 10, 8, 4, 7],
            [3, 4, 7, 3, 0, 4, 1, 2, 10],
            [9, 2, 10, 9, 0, 2, 8, 4, 7],
            [2, 10, 9, 2, 9, 7, 2, 7, 3, 7, 9, 4],
            [8, 4, 7, 3, 11, 2],
            [11, 4, 7, 11, 2, 4, 2, 0, 4],
            [9, 0, 1, 8, 4, 7, 2, 3, 11],
            [4, 7, 11, 9, 4, 11, 9, 11, 2, 9, 2, 1],
            [3, 10, 1, 3, 11, 10, 7, 8, 4],
            [1, 11, 10, 1, 4, 11, 1, 0, 4, 7, 11, 4],
            [4, 7, 8, 9, 0, 11, 9, 11, 10, 11, 0, 3],
            [4, 7, 11, 4, 11, 9, 9, 11, 10],
            [9, 5, 4],
            [9, 5, 4, 0, 8, 3],
            [0, 5, 4, 1, 5, 0],
            [8, 5, 4, 8, 3, 5, 3, 1, 5],
            [1, 2, 10, 9, 5, 4],
            [3, 0, 8, 1, 2, 10, 4, 9, 5],
            [5, 2, 10, 5, 4, 2, 4, 0, 2],
            [2, 10, 5, 3, 2, 5, 3, 5, 4, 3, 4, 8],
            [9, 5, 4, 2, 3, 11],
            [0, 11, 2, 0, 8, 11, 4, 9, 5],
            [0, 5, 4, 0, 1, 5, 2, 3, 11],
            [2, 1, 5, 2, 5, 8, 2, 8, 11, 4, 8, 5],
            [10, 3, 11, 10, 1, 3, 9, 5, 4],
            [4, 9, 5, 0, 8, 1, 8, 10, 1, 8, 11, 10],
            [5, 4, 0, 5, 0, 11, 5, 11, 10, 11, 0, 3],
            [5, 4, 8, 5, 8, 10, 10, 8, 11],
            [9, 7, 8, 5, 7, 9],
            [9, 3, 0, 9, 5, 3, 5, 7, 3],
            [0, 7, 8, 0, 1, 7, 1, 5, 7],
            [1, 5, 3, 3, 5, 7],
            [9, 7, 8, 9, 5, 7, 10, 1, 2],
            [10, 1, 2, 9, 5, 0, 5, 3, 0, 5, 7, 3],
            [8, 0, 2, 8, 2, 5, 8, 5, 7, 10, 5, 2],
            [2, 10, 5, 2, 5, 3, 3, 5, 7],
            [7, 9, 5, 7, 8, 9, 3, 11, 2],
            [9, 5, 7, 9, 7, 2, 9, 2, 0, 2, 7, 11],
            [2, 3, 11, 0, 1, 8, 1, 7, 8, 1, 5, 7],
            [11, 2, 1, 11, 1, 7, 7, 1, 5],
            [9, 5, 8, 8, 5, 7, 10, 1, 3, 10, 3, 11],
            [5, 7, 0, 5, 0, 9, 7, 11, 0, 1, 0, 10, 11, 10, 0],
            [11, 10, 0, 11, 0, 3, 10, 5, 0, 8, 0, 7, 5, 7, 0],
            [11, 10, 5, 7, 11, 5],
            [10, 6, 5],
            [0, 8, 3, 5, 10, 6],
            [9, 0, 1, 5, 10, 6],
            [1, 8, 3, 1, 9, 8, 5, 10, 6],
            [1, 6, 5, 2, 6, 1],
            [1, 6, 5, 1, 2, 6, 3, 0, 8],
            [9, 6, 5, 9, 0, 6, 0, 2, 6],
            [5, 9, 8, 5, 8, 2, 5, 2, 6, 3, 2, 8],
            [2, 3, 11, 10, 6, 5],
            [11, 0, 8, 11, 2, 0, 10, 6, 5],
            [0, 1, 9, 2, 3, 11, 5, 10, 6],
            [5, 10, 6, 1, 9, 2, 9, 11, 2, 9, 8, 11],
            [6, 3, 11, 6, 5, 3, 5, 1, 3],
            [0, 8, 11, 0, 11, 5, 0, 5, 1, 5, 11, 6],
            [3, 11, 6, 0, 3, 6, 0, 6, 5, 0, 5, 9],
            [6, 5, 9, 6, 9, 11, 11, 9, 8],
            [5, 10, 6, 4, 7, 8],
            [4, 3, 0, 4, 7, 3, 6, 5, 10],
            [1, 9, 0, 5, 10, 6, 8, 4, 7],
            [10, 6, 5, 1, 9, 7, 1, 7, 3, 7, 9, 4],
            [6, 1, 2, 6, 5, 1, 4, 7, 8],
            [1, 2, 5, 5, 2, 6, 3, 0, 4, 3, 4, 7],
            [8, 4, 7, 9, 0, 5, 0, 6, 5, 0, 2, 6],
            [7, 3, 9, 7, 9, 4, 3, 2, 9, 5, 9, 6, 2, 6, 9],
            [3, 11, 2, 7, 8, 4, 10, 6, 5],
            [5, 10, 6, 4, 7, 2, 4, 2, 0, 2, 7, 11],
            [0, 1, 9, 4, 7, 8, 2, 3, 11, 5, 10, 6],
            [9, 2, 1, 9, 11, 2, 9, 4, 11, 7, 11, 4, 5, 10, 6],
            [8, 4, 7, 3, 11, 5, 3, 5, 1, 5, 11, 6],
            [5, 1, 11, 5, 11, 6, 1, 0, 11, 7, 11, 4, 0, 4, 11],
            [0, 5, 9, 0, 6, 5, 0, 3, 6, 11, 6, 3, 8, 4, 7],
            [6, 5, 9, 6, 9, 11, 4, 7, 9, 7, 11, 9],
            [10, 4, 9, 6, 4, 10],
            [4, 10, 6, 4, 9, 10, 0, 8, 3],
            [10, 0, 1, 10, 6, 0, 6, 4, 0],
            [8, 3, 1, 8, 1, 6, 8, 6, 4, 6, 1, 10],
            [1, 4, 9, 1, 2, 4, 2, 6, 4],
            [3, 0, 8, 1, 2, 9, 2, 4, 9, 2, 6, 4],
            [0, 2, 4, 4, 2, 6],
            [8, 3, 2, 8, 2, 4, 4, 2, 6],
            [10, 4, 9, 10, 6, 4, 11, 2, 3],
            [0, 8, 2, 2, 8, 11, 4, 9, 10, 4, 10, 6],
            [3, 11, 2, 0, 1, 6, 0, 6, 4, 6, 1, 10],
            [6, 4, 1, 6, 1, 10, 4, 8, 1, 2, 1, 11, 8, 11, 1],
            [9, 6, 4, 9, 3, 6, 9, 1, 3, 11, 6, 3],
            [8, 11, 1, 8, 1, 0, 11, 6, 1, 9, 1, 4, 6, 4, 1],
            [3, 11, 6, 3, 6, 0, 0, 6, 4],
            [6, 4, 8, 11, 6, 8],
            [7, 10, 6, 7, 8, 10, 8, 9, 10],
            [0, 7, 3, 0, 10, 7, 0, 9, 10, 6, 7, 10],
            [10, 6, 7, 1, 10, 7, 1, 7, 8, 1, 8, 0],
            [10, 6, 7, 10, 7, 1, 1, 7, 3],
            [1, 2, 6, 1, 6, 8, 1, 8, 9, 8, 6, 7],
            [2, 6, 9, 2, 9, 1, 6, 7, 9, 0, 9, 3, 7, 3, 9],
            [7, 8, 0, 7, 0, 6, 6, 0, 2],
            [7, 3, 2, 6, 7, 2],
            [2, 3, 11, 10, 6, 8, 10, 8, 9, 8, 6, 7],
            [2, 0, 7, 2, 7, 11, 0, 9, 7, 6, 7, 10, 9, 10, 7],
            [1, 8, 0, 1, 7, 8, 1, 10, 7, 6, 7, 10, 2, 3, 11],
            [11, 2, 1, 11, 1, 7, 10, 6, 1, 6, 7, 1],
            [8, 9, 6, 8, 6, 7, 9, 1, 6, 11, 6, 3, 1, 3, 6],
            [0, 9, 1, 11, 6, 7],
            [7, 8, 0, 7, 0, 6, 3, 11, 0, 11, 6, 0],
            [7, 11, 6],
            [7, 6, 11],
            [3, 0, 8, 11, 7, 6],
            [0, 1, 9, 11, 7, 6],
            [8, 1, 9, 8, 3, 1, 11, 7, 6],
            [10, 1, 2, 6, 11, 7],
            [1, 2, 10, 3, 0, 8, 6, 11, 7],
            [2, 9, 0, 2, 10, 9, 6, 11, 7],
            [6, 11, 7, 2, 10, 3, 10, 8, 3, 10, 9, 8],
            [7, 2, 3, 6, 2, 7],
            [7, 0, 8, 7, 6, 0, 6, 2, 0],
            [2, 7, 6, 2, 3, 7, 0, 1, 9],
            [1, 6, 2, 1, 8, 6, 1, 9, 8, 8, 7, 6],
            [10, 7, 6, 10, 1, 7, 1, 3, 7],
            [10, 7, 6, 1, 7, 10, 1, 8, 7, 1, 0, 8],
            [0, 3, 7, 0, 7, 10, 0, 10, 9, 6, 10, 7],
            [7, 6, 10, 7, 10, 8, 8, 10, 9],
            [6, 8, 4, 11, 8, 6],
            [3, 6, 11, 3, 0, 6, 0, 4, 6],
            [8, 6, 11, 8, 4, 6, 9, 0, 1],
            [9, 4, 6, 9, 6, 3, 9, 3, 1, 11, 3, 6],
            [6, 8, 4, 6, 11, 8, 2, 10, 1],
            [1, 2, 10, 3, 0, 11, 0, 6, 11, 0, 4, 6],
            [4, 11, 8, 4, 6, 11, 0, 2, 9, 2, 10, 9],
            [10, 9, 3, 10, 3, 2, 9, 4, 3, 11, 3, 6, 4, 6, 3],
            [8, 2, 3, 8, 4, 2, 4, 6, 2],
            [0, 4, 2, 4, 6, 2],
            [1, 9, 0, 2, 3, 4, 2, 4, 6, 4, 3, 8],
            [1, 9, 4, 1, 4, 2, 2, 4, 6],
            [8, 1, 3, 8, 6, 1, 8, 4, 6, 6, 10, 1],
            [10, 1, 0, 10, 0, 6, 6, 0, 4],
            [4, 6, 3, 4, 3, 8, 6, 10, 3, 0, 3, 9, 10, 9, 3],
            [10, 9, 4, 6, 10, 4],
            [4, 9, 5, 7, 6, 11],
            [0, 8, 3, 4, 9, 5, 11, 7, 6],
            [5, 0, 1, 5, 4, 0, 7, 6, 11],
            [11, 7, 6, 8, 3, 4, 3, 5, 4, 3, 1, 5],
            [9, 5, 4, 10, 1, 2, 7, 6, 11],
            [6, 11, 7, 1, 2, 10, 0, 8, 3, 4, 9, 5],
            [7, 6, 11, 5, 4, 10, 4, 2, 10, 4, 0, 2],
            [3, 4, 8, 3, 5, 4, 3, 2, 5, 10, 5, 2, 11, 7, 6],
            [7, 2, 3, 7, 6, 2, 5, 4, 9],
            [9, 5, 4, 0, 8, 6, 0, 6, 2, 6, 8, 7],
            [3, 6, 2, 3, 7, 6, 1, 5, 0, 5, 4, 0],
            [6, 2, 8, 6, 8, 7, 2, 1, 8, 4, 8, 5, 1, 5, 8],
            [9, 5, 4, 10, 1, 6, 1, 7, 6, 1, 3, 7],
            [1, 6, 10, 1, 7, 6, 1, 0, 7, 8, 7, 0, 9, 5, 4],
            [4, 0, 10, 4, 10, 5, 0, 3, 10, 6, 10, 7, 3, 7, 10],
            [7, 6, 10, 7, 10, 8, 5, 4, 10, 4, 8, 10],
            [6, 9, 5, 6, 11, 9, 11, 8, 9],
            [3, 6, 11, 0, 6, 3, 0, 5, 6, 0, 9, 5],
            [0, 11, 8, 0, 5, 11, 0, 1, 5, 5, 6, 11],
            [6, 11, 3, 6, 3, 5, 5, 3, 1],
            [1, 2, 10, 9, 5, 11, 9, 11, 8, 11, 5, 6],
            [0, 11, 3, 0, 6, 11, 0, 9, 6, 5, 6, 9, 1, 2, 10],
            [11, 8, 5, 11, 5, 6, 8, 0, 5, 10, 5, 2, 0, 2, 5],
            [6, 11, 3, 6, 3, 5, 2, 10, 3, 10, 5, 3],
            [5, 8, 9, 5, 2, 8, 5, 6, 2, 3, 8, 2],
            [9, 5, 6, 9, 6, 0, 0, 6, 2],
            [1, 5, 8, 1, 8, 0, 5, 6, 8, 3, 8, 2, 6, 2, 8],
            [1, 5, 6, 2, 1, 6],
            [1, 3, 6, 1, 6, 10, 3, 8, 6, 5, 6, 9, 8, 9, 6],
            [10, 1, 0, 10, 0, 6, 9, 5, 0, 5, 6, 0],
            [0, 3, 8, 5, 6, 10],
            [10, 5, 6],
            [11, 5, 10, 7, 5, 11],
            [11, 5, 10, 11, 7, 5, 8, 3, 0],
            [5, 11, 7, 5, 10, 11, 1, 9, 0],
            [10, 7, 5, 10, 11, 7, 9, 8, 1, 8, 3, 1],
            [11, 1, 2, 11, 7, 1, 7, 5, 1],
            [0, 8, 3, 1, 2, 7, 1, 7, 5, 7, 2, 11],
            [9, 7, 5, 9, 2, 7, 9, 0, 2, 2, 11, 7],
            [7, 5, 2, 7, 2, 11, 5, 9, 2, 3, 2, 8, 9, 8, 2],
            [2, 5, 10, 2, 3, 5, 3, 7, 5],
            [8, 2, 0, 8, 5, 2, 8, 7, 5, 10, 2, 5],
            [9, 0, 1, 5, 10, 3, 5, 3, 7, 3, 10, 2],
            [9, 8, 2, 9, 2, 1, 8, 7, 2, 10, 2, 5, 7, 5, 2],
            [1, 3, 5, 3, 7, 5],
            [0, 8, 7, 0, 7, 1, 1, 7, 5],
            [9, 0, 3, 9, 3, 5, 5, 3, 7],
            [9, 8, 7, 5, 9, 7],
            [5, 8, 4, 5, 10, 8, 10, 11, 8],
            [5, 0, 4, 5, 11, 0, 5, 10, 11, 11, 3, 0],
            [0, 1, 9, 8, 4, 10, 8, 10, 11, 10, 4, 5],
            [10, 11, 4, 10, 4, 5, 11, 3, 4, 9, 4, 1, 3, 1, 4],
            [2, 5, 1, 2, 8, 5, 2, 11, 8, 4, 5, 8],
            [0, 4, 11, 0, 11, 3, 4, 5, 11, 2, 11, 1, 5, 1, 11],
            [0, 2, 5, 0, 5, 9, 2, 11, 5, 4, 5, 8, 11, 8, 5],
            [9, 4, 5, 2, 11, 3],
            [2, 5, 10, 3, 5, 2, 3, 4, 5, 3, 8, 4],
            [5, 10, 2, 5, 2, 4, 4, 2, 0],
            [3, 10, 2, 3, 5, 10, 3, 8, 5, 4, 5, 8, 0, 1, 9],
            [5, 10, 2, 5, 2, 4, 1, 9, 2, 9, 4, 2],
            [8, 4, 5, 8, 5, 3, 3, 5, 1],
            [0, 4, 5, 1, 0, 5],
            [8, 4, 5, 8, 5, 3, 9, 0, 5, 0, 3, 5],
            [9, 4, 5],
            [4, 11, 7, 4, 9, 11, 9, 10, 11],
            [0, 8, 3, 4, 9, 7, 9, 11, 7, 9, 10, 11],
            [1, 10, 11, 1, 11, 4, 1, 4, 0, 7, 4, 11],
            [3, 1, 4, 3, 4, 8, 1, 10, 4, 7, 4, 11, 10, 11, 4],
            [4, 11, 7, 9, 11, 4, 9, 2, 11, 9, 1, 2],
            [9, 7, 4, 9, 11, 7, 9, 1, 11, 2, 11, 1, 0, 8, 3],
            [11, 7, 4, 11, 4, 2, 2, 4, 0],
            [11, 7, 4, 11, 4, 2, 8, 3, 4, 3, 2, 4],
            [2, 9, 10, 2, 7, 9, 2, 3, 7, 7, 4, 9],
            [9, 10, 7, 9, 7, 4, 10, 2, 7, 8, 7, 0, 2, 0, 7],
            [3, 7, 10, 3, 10, 2, 7, 4, 10, 1, 10, 0, 4, 0, 10],
            [1, 10, 2, 8, 7, 4],
            [4, 9, 1, 4, 1, 7, 7, 1, 3],
            [4, 9, 1, 4, 1, 7, 0, 8, 1, 8, 7, 1],
            [4, 0, 3, 7, 4, 3],
            [4, 8, 7],
            [9, 10, 8, 10, 11, 8],
            [3, 0, 9, 3, 9, 11, 11, 9, 10],
            [0, 1, 10, 0, 10, 8, 8, 10, 11],
            [3, 1, 10, 11, 3, 10],
            [1, 2, 11, 1, 11, 9, 9, 11, 8],
            [3, 0, 9, 3, 9, 11, 1, 2, 9, 2, 11, 9],
            [0, 2, 11, 8, 0, 11],
            [3, 2, 11],
            [2, 3, 8, 2, 8, 10, 10, 8, 9],
            [9, 10, 2, 0, 9, 2],
            [2, 3, 8, 2, 8, 10, 0, 1, 8, 1, 10, 8],
            [1, 10, 2],
            [1, 3, 8, 9, 1, 8],
            [0, 9, 1],
            [0, 3, 8],
            []
        ]    
        edgeShifts = np.array([  ## maps edge ID (0-11) to (x,y,z) cell offset and edge ID (0-2)
            [0, 0, 0, 0],   
            [1, 0, 0, 1],
            [0, 1, 0, 0],
            [0, 0, 0, 1],
            [0, 0, 1, 0],
            [1, 0, 1, 1],
            [0, 1, 1, 0],
            [0, 0, 1, 1],
            [0, 0, 0, 2],
            [1, 0, 0, 2],
            [1, 1, 0, 2],
            [0, 1, 0, 2],
            #[9, 9, 9, 9]  ## fake
        ], dtype=np.uint16) # don't use ubyte here! This value gets added to cell index later; will need the extra precision.
        nTableFaces = np.array([len(f)/3 for f in triTable], dtype=np.ubyte)
        faceShiftTables = [None]
        for i in range(1,6):
            ## compute lookup table of index: vertexes mapping
            faceTableI = np.zeros((len(triTable), i*3), dtype=np.ubyte)
            faceTableInds = np.argwhere(nTableFaces == i)
            faceTableI[faceTableInds[:,0]] = np.array([triTable[j[0]] for j in faceTableInds])
            faceTableI = faceTableI.reshape((len(triTable), i, 3))
            faceShiftTables.append(edgeShifts[faceTableI])
            
        ## Let's try something different:
        #faceTable = np.empty((256, 5, 3, 4), dtype=np.ubyte)   # (grid cell index, faces, vertexes, edge lookup)
        #for i,f in enumerate(triTable):
            #f = np.array(f + [12] * (15-len(f))).reshape(5,3)
            #faceTable[i] = edgeShifts[f]
        
        
        IsosurfaceDataCache = (faceShiftTables, edgeShifts, edgeTable, nTableFaces)
    else:
        faceShiftTables, edgeShifts, edgeTable, nTableFaces = IsosurfaceDataCache

    # We use strides below, which means we need contiguous array input.
    # Ideally we can fix this just by removing the dependency on strides.
    if not data.flags['C_CONTIGUOUS']:
        raise TypeError("isosurface input data must be c-contiguous.")
    
    ## mark everything below the isosurface level
    mask = data < level
    
    ### make eight sub-fields and compute indexes for grid cells
    index = np.zeros([x-1 for x in data.shape], dtype=np.ubyte)
    fields = np.empty((2,2,2), dtype=object)
    slices = [slice(0,-1), slice(1,None)]
    for i in [0,1]:
        for j in [0,1]:
            for k in [0,1]:
                fields[i,j,k] = mask[slices[i], slices[j], slices[k]]
                vertIndex = i - 2*j*i + 3*j + 4*k  ## this is just to match Bourk's vertex numbering scheme
                np.add(index, fields[i,j,k] * 2**vertIndex, out=index, casting='unsafe')
    
    ### Generate table of edges that have been cut
    cutEdges = np.zeros([x+1 for x in index.shape]+[3], dtype=np.uint32)
    edges = edgeTable[index]
    for i, shift in enumerate(edgeShifts[:12]):        
        slices = [slice(shift[j],cutEdges.shape[j]+(shift[j]-1)) for j in range(3)]
        cutEdges[slices[0], slices[1], slices[2], shift[3]] += edges & 2**i
    
    ## for each cut edge, interpolate to see where exactly the edge is cut and generate vertex positions
    m = cutEdges > 0
    vertexInds = np.argwhere(m)   ## argwhere is slow!
    vertexes = vertexInds[:,:3].astype(np.float32)
    dataFlat = data.reshape(data.shape[0]*data.shape[1]*data.shape[2])
    
    ## re-use the cutEdges array as a lookup table for vertex IDs
    cutEdges[vertexInds[:,0], vertexInds[:,1], vertexInds[:,2], vertexInds[:,3]] = np.arange(vertexInds.shape[0])
    
    for i in [0,1,2]:
        vim = vertexInds[:,3] == i
        vi = vertexInds[vim, :3]
        viFlat = (vi * (np.array(data.strides[:3]) // data.itemsize)[np.newaxis,:]).sum(axis=1)
        v1 = dataFlat[viFlat]
        v2 = dataFlat[viFlat + data.strides[i]//data.itemsize]
        vertexes[vim,i] += (level-v1) / (v2-v1)
    
    ### compute the set of vertex indexes for each face. 
    
    ## This works, but runs a bit slower.
    #cells = np.argwhere((index != 0) & (index != 255))  ## all cells with at least one face
    #cellInds = index[cells[:,0], cells[:,1], cells[:,2]]
    #verts = faceTable[cellInds]
    #mask = verts[...,0,0] != 9
    #verts[...,:3] += cells[:,np.newaxis,np.newaxis,:]  ## we now have indexes into cutEdges
    #verts = verts[mask]
    #faces = cutEdges[verts[...,0], verts[...,1], verts[...,2], verts[...,3]]  ## and these are the vertex indexes we want.
    
    
    ## To allow this to be vectorized efficiently, we count the number of faces in each 
    ## grid cell and handle each group of cells with the same number together.
    ## determine how many faces to assign to each grid cell
    nFaces = nTableFaces[index]
    totFaces = nFaces.sum()
    faces = np.empty((totFaces, 3), dtype=np.uint32)
    ptr = 0
    #import debug
    #p = debug.Profiler()
    
    ## this helps speed up an indexing operation later on
    cs = np.array(cutEdges.strides)//cutEdges.itemsize
    cutEdges = cutEdges.flatten()

    ## this, strangely, does not seem to help.
    #ins = np.array(index.strides)/index.itemsize
    #index = index.flatten()

    for i in range(1,6):
        ### expensive:
        #profiler()
        cells = np.argwhere(nFaces == i)  ## all cells which require i faces  (argwhere is expensive)
        #profiler()
        if cells.shape[0] == 0:
            continue
        cellInds = index[cells[:,0], cells[:,1], cells[:,2]]   ## index values of cells to process for this round
        #profiler()
        
        ### expensive:
        verts = faceShiftTables[i][cellInds]
        #profiler()
        np.add(verts[...,:3], cells[:,np.newaxis,np.newaxis,:], out=verts[...,:3], casting='unsafe')  ## we now have indexes into cutEdges
        verts = verts.reshape((verts.shape[0]*i,)+verts.shape[2:])
        #profiler()
        
        ### expensive:
        verts = (verts * cs[np.newaxis, np.newaxis, :]).sum(axis=2)
        vertInds = cutEdges[verts]
        #profiler()
        nv = vertInds.shape[0]
        #profiler()
        faces[ptr:ptr+nv] = vertInds #.reshape((nv, 3))
        #profiler()
        ptr += nv
        
    return vertexes, faces

    
def _pinv_fallback(tr):
    arr = np.array([tr.m11(), tr.m12(), tr.m13(),
                    tr.m21(), tr.m22(), tr.m23(),
                    tr.m31(), tr.m32(), tr.m33()])
    arr.shape = (3, 3)
    pinv = np.linalg.pinv(arr)
    return QtGui.QTransform(*pinv.ravel().tolist())


def invertQTransform(tr):
    """Return a QTransform that is the inverse of *tr*.
    A pseudo-inverse is returned if tr is not invertible.
    
    Note that this function is preferred over QTransform.inverted() due to
    bugs in that method. (specifically, Qt has floating-point precision issues
    when determining whether a matrix is invertible)
    """
    try:
        det = tr.determinant()
        detr = 1.0 / det    # let singular matrices raise ZeroDivisionError
        inv = tr.adjoint()
        inv *= detr
        return inv
    except ZeroDivisionError:
        return _pinv_fallback(tr)
    

def pseudoScatter(data, spacing=None, shuffle=True, bidir=False, method='exact'):
    """Return an array of position values needed to make beeswarm or column scatter plots.
    
    Used for examining the distribution of values in an array.
    
    Given an array of x-values, construct an array of y-values such that an x,y scatter-plot
    will not have overlapping points (it will look similar to a histogram).
    """
    if method == 'exact':
        return _pseudoScatterExact(data, spacing=spacing, shuffle=shuffle, bidir=bidir)
    elif method == 'histogram':
        return _pseudoScatterHistogram(data, spacing=spacing, shuffle=shuffle, bidir=bidir)


def _pseudoScatterHistogram(data, spacing=None, shuffle=True, bidir=False):
    """Works by binning points into a histogram and spreading them out to fill the bin.
    
    Faster method, but can produce blocky results.
    """
    inds = np.arange(len(data))
    if shuffle:
        np.random.shuffle(inds)
        
    data = data[inds]
    
    if spacing is None:
        spacing = 2.*np.std(data)/len(data)**0.5

    yvals = np.empty(len(data))
    
    dmin = data.min()
    dmax = data.max()
    nbins = int((dmax-dmin) / spacing) + 1
    bins = np.linspace(dmin, dmax, nbins)
    dx = bins[1] - bins[0]
    dbins = ((data - bins[0]) / dx).astype(int)
    binCounts = {}
        
    for i,j in enumerate(dbins):
        c = binCounts.get(j, -1) + 1
        binCounts[j] = c
        yvals[i] = c

    if bidir is True:
        for i in range(nbins):
            yvals[dbins==i] -= binCounts.get(i, 0) * 0.5

    return yvals[np.argsort(inds)]  ## un-shuffle values before returning


def _pseudoScatterExact(data, spacing=None, shuffle=True, bidir=False):
    """Works by stacking points up one at a time, searching for the lowest position available at each point.
    
    This method produces nice, smooth results but can be prohibitively slow for large datasets.
    """
    inds = np.arange(len(data))
    if shuffle:
        np.random.shuffle(inds)
        
    data = data[inds]
    
    if spacing is None:
        spacing = 2.*np.std(data)/len(data)**0.5
    s2 = spacing**2
    
    yvals = np.empty(len(data))
    if len(data) == 0:
        return yvals
    yvals[0] = 0
    for i in range(1,len(data)):
        x = data[i]     # current x value to be placed
        x0 = data[:i]   # all x values already placed
        y0 = yvals[:i]  # all y values already placed
        y = 0
        
        dx = (x0-x)**2  # x-distance to each previous point
        xmask = dx < s2  # exclude anything too far away
        
        if xmask.sum() > 0:
            if bidir:
                dirs = [-1, 1]
            else:
                dirs = [1]
            yopts = []
            for direction in dirs:
                y = 0
                dx2 = dx[xmask]
                dy = (s2 - dx2)**0.5   
                limits = np.empty((2,len(dy)))  # ranges of y-values to exclude
                limits[0] = y0[xmask] - dy
                limits[1] = y0[xmask] + dy    
                while True:
                    # ignore anything below this y-value
                    if direction > 0:
                        mask = limits[1] >= y
                    else:
                        mask = limits[0] <= y
                        
                    limits2 = limits[:,mask]
                    
                    # are we inside an excluded region?
                    mask = (limits2[0] < y) & (limits2[1] > y)
                    if mask.sum() == 0:
                        break
                        
                    if direction > 0:
                        y = limits2[:,mask].max()
                    else:
                        y = limits2[:,mask].min()
                yopts.append(y)
            if bidir:
                y = yopts[0] if -yopts[0] < yopts[1] else yopts[1]
            else:
                y = yopts[0]
        yvals[i] = y
    
    return yvals[np.argsort(inds)]  ## un-shuffle values before returning



def toposort(deps, nodes=None, seen=None, stack=None, depth=0):
    """Topological sort. Arguments are:
      deps    dictionary describing dependencies where a:[b,c] means "a depends on b and c"
      nodes   optional, specifies list of starting nodes (these should be the nodes 
              which are not depended on by any other nodes). Other candidate starting
              nodes will be ignored.
              
    Example::

        # Sort the following graph:
        # 
        #   B ──┬─────> C <── D
        #       │       │       
        #   E <─┴─> A <─┘
        #     
        deps = {'a': ['b', 'c'], 'c': ['b', 'd'], 'e': ['b']}
        toposort(deps)
         => ['b', 'd', 'c', 'a', 'e']
    """
    # fill in empty dep lists
    deps = deps.copy()
    for k,v in list(deps.items()):
        for k in v:
            if k not in deps:
                deps[k] = []
    
    if nodes is None:
        ## run through deps to find nodes that are not depended upon
        rem = set()
        for dep in deps.values():
            rem |= set(dep)
        nodes = set(deps.keys()) - rem
    if seen is None:
        seen = set()
        stack = []
    sorted = []
    for n in nodes:
        if n in stack:
            raise Exception("Cyclic dependency detected", stack + [n])
        if n in seen:
            continue
        seen.add(n)
        sorted.extend( toposort(deps, deps[n], seen, stack+[n], depth=depth+1))
        sorted.append(n)
    return sorted


def disconnect(signal, slot):
    """Disconnect a Qt signal from a slot.

    This method augments Qt's Signal.disconnect():

    * Return bool indicating whether disconnection was successful, rather than
      raising an exception
    * Attempt to disconnect prior versions of the slot when using pg.reload    
    """
    while True:
        try:
            signal.disconnect(slot)
            return True
        except (TypeError, RuntimeError):
            slot = reload.getPreviousVersion(slot)
            if slot is None:
                return False


class SignalBlock(object):
    """Class used to temporarily block a Qt signal connection::

        with SignalBlock(signal, slot):
            # do something that emits a signal; it will
            # not be delivered to slot
    """
    def __init__(self, signal, slot):
        self.signal = signal
        self.slot = slot

    def __enter__(self):
        self.reconnect = disconnect(self.signal, self.slot)
        return self

    def __exit__(self, *args):
        if self.reconnect:
            self.signal.connect(self.slot)<|MERGE_RESOLUTION|>--- conflicted
+++ resolved
@@ -17,10 +17,7 @@
 
 import numpy as np
 from .util.cupy_helper import getCupy
-<<<<<<< HEAD
-=======
 from .util.numba_helper import getNumbaFunctions
->>>>>>> 662730f1
 
 from . import debug, reload
 from .Qt import QtGui, QtCore, QT_LIB, QtVersion
@@ -28,8 +25,6 @@
 from .metaarray import MetaArray
 from collections import OrderedDict
 from .python2_3 import asUnicode, basestring
-<<<<<<< HEAD
-=======
 
 # in order of appearance in this file.
 # add new functions to this list only if they are to reside in pg namespace.
@@ -55,7 +50,6 @@
     'invertQTransform',
     'pseudoScatter', 'toposort', 'disconnect', 'SignalBlock']
 
->>>>>>> 662730f1
 
 Colors = {
     'b': QtGui.QColor(0,0,255,255),
@@ -112,10 +106,6 @@
             pref = SI_PREFIXES_ASCII[m+8]
     m1 = -3*m
     p = 10.**m1
-<<<<<<< HEAD
-    
-=======
->>>>>>> 662730f1
     return (p, pref)
 
 
@@ -618,11 +608,7 @@
     If *tailLen* is None, no tail will be drawn.
     """
     if headWidth is None:
-<<<<<<< HEAD
-        headWidth = headLen * np.tan(tipAngle * 0.5 * np.pi/180.)
-=======
         headWidth = headLen * math.tan(math.radians(tipAngle * 0.5))
->>>>>>> 662730f1
     path = QtGui.QPainterPath()
     path.moveTo(0,0)
     path.lineTo(headLen, -headWidth)
@@ -648,11 +634,7 @@
     
     1. Returns True if a IS b, even if a==b still evaluates to False.
     2. While a is b will catch the case with np.nan values, special handling is done for distinct
-<<<<<<< HEAD
-       float('nan') instances using np.isnan.
-=======
        float('nan') instances using math.isnan.
->>>>>>> 662730f1
     3. Tests for equivalence using ==, but silently ignores some common exceptions that can occur
        (AtrtibuteError, ValueError).
     4. When comparing arrays, returns False if the array shapes are not the same.
@@ -666,11 +648,7 @@
 
     # The above catches np.nan, but not float('nan')
     if isinstance(a, float) and isinstance(b, float):
-<<<<<<< HEAD
-        if np.isnan(a) and np.isnan(b):
-=======
         if math.isnan(a) and math.isnan(b):
->>>>>>> 662730f1
             return True
 
     # Avoid comparing large arrays against scalars; this is expensive and we know it should return False.
@@ -1244,13 +1222,9 @@
         # casting to an int32 will lose the fractional part, therefore the
         # output dtype must be an integer kind.
         lim_in = np.iinfo(data_in.dtype)
-<<<<<<< HEAD
-        dst_bounds = scale * (lim_in.min - offset), scale * (lim_in.max - offset)
-=======
         # convert numpy scalar to python scalar to avoid overflow warnings
         lo = offset.item(0) if isinstance(offset, np.number) else offset
         dst_bounds = scale * (lim_in.min - lo), scale * (lim_in.max - lo)
->>>>>>> 662730f1
         if dst_bounds[1] < dst_bounds[0]:
             dst_bounds = dst_bounds[1], dst_bounds[0]
         lim32 = np.iinfo(np.int32)
@@ -1323,10 +1297,6 @@
 
         # don't copy if no change in dtype
         return data_out.astype(out_dtype, copy=False)
-<<<<<<< HEAD
-    else:
-        return _rescaleData_nditer(data, scale, offset, work_dtype, out_dtype, clip)
-=======
 
     numba_fn = getNumbaFunctions()
     if numba_fn and clip is not None:
@@ -1334,7 +1304,6 @@
         return numba_fn.rescaleData(data, scale, offset, out_dtype, clip)
 
     return _rescaleData_nditer(data, scale, offset, work_dtype, out_dtype, clip)
->>>>>>> 662730f1
 
 
 def applyLookupTable(data, lut):
@@ -1602,8 +1571,6 @@
     return True
 
 
-<<<<<<< HEAD
-=======
 def ndarray_to_qimage(arr, fmt):
     """
     Low level function to encapsulate QImage creation differences between bindings.
@@ -1635,7 +1602,6 @@
     return qimg
 
 
->>>>>>> 662730f1
 def makeQImage(imgData, alpha=None, copy=True, transpose=True):
     """
     Turn an ARGB array into QImage.
@@ -1671,11 +1637,7 @@
     
     copied = False
     if imgData.ndim == 2:
-<<<<<<< HEAD
-        imgFormat = QtGui.QImage.Format_Grayscale8
-=======
         imgFormat = QtGui.QImage.Format.Format_Grayscale8
->>>>>>> 662730f1
     elif imgData.ndim == 3:
         # If we didn't explicitly specify alpha, check the array shape.
         if alpha is None:
@@ -1694,15 +1656,9 @@
         profile("add alpha channel")
         
         if alpha:
-<<<<<<< HEAD
-            imgFormat = QtGui.QImage.Format_ARGB32
-        else:
-            imgFormat = QtGui.QImage.Format_RGB32
-=======
             imgFormat = QtGui.QImage.Format.Format_ARGB32
         else:
             imgFormat = QtGui.QImage.Format.Format_RGB32
->>>>>>> 662730f1
     else:
         raise TypeError("Image array must have ndim = 2 or 3.")
         
@@ -1723,36 +1679,6 @@
         
     profile("copy")
 
-<<<<<<< HEAD
-    # C++ QImage has two kind of constructors
-    # - QImage(const uchar*, ...)
-    # - QImage(uchar*, ...)
-    # If the const constructor is used, subsequently calling any non-const method
-    # will trigger the COW mechanism, i.e. a copy is made under the hood.
-
-    if QT_LIB.startswith('PyQt'):
-        if QtCore.PYQT_VERSION == 0x60000:
-            # PyQt5          -> const
-            # PyQt6 >= 6.0.1 -> const
-            # PyQt6 == 6.0.0 -> non-const
-            img_ptr = Qt.sip.voidptr(imgData)
-        else:
-            # PyQt5          -> non-const
-            # PyQt6 >= 6.0.1 -> non-const
-            img_ptr = int(Qt.sip.voidptr(imgData))  # or imgData.ctypes.data
-    else:
-        # bindings that support ndarray
-        # PyQt5          -> const
-        # PyQt6 >= 6.0.1 -> const
-        # PySide2        -> non-const
-        # PySide6        -> non-const
-        img_ptr = imgData
-
-    img = QtGui.QImage(img_ptr, imgData.shape[1], imgData.shape[0], imgFormat)
-                
-    img.data = imgData
-    return img
-=======
     return ndarray_to_qimage(imgData, imgFormat)
 
 
@@ -1787,7 +1713,6 @@
         shape = shape + (nchan,)
     return np.frombuffer(img_ptr, dtype=dtype).reshape(shape)
 
->>>>>>> 662730f1
 
 def imageToArray(img, copy=False, transpose=True):
     """
@@ -1799,29 +1724,7 @@
     arr = qimage_to_ndarray(img)
 
     fmt = img.format()
-<<<<<<< HEAD
-    img_ptr = img.bits()
-
-    if QT_LIB.startswith('PyQt'):
-        # sizeInBytes() was introduced in Qt 5.10
-        # however PyQt5 5.12 will fail with:
-        #   "TypeError: QImage.sizeInBytes() is a private method"
-        # note that sizeInBytes() works fine with:
-        #   PyQt5 5.15, PySide2 5.12, PySide2 5.15
-        try:
-            # 64-bits size
-            nbytes = img.sizeInBytes()
-        except (TypeError, AttributeError):
-            # 32-bits size
-            nbytes = img.byteCount()
-        img_ptr.setsize(nbytes)
-
-    arr = np.frombuffer(img_ptr, dtype=np.ubyte)
-    arr = arr.reshape(img.height(), img.width(), 4)
-    if fmt == img.Format_RGB32:
-=======
     if fmt == img.Format.Format_RGB32:
->>>>>>> 662730f1
         arr[...,3] = 255
     
     if copy:
@@ -2017,53 +1920,6 @@
     This binary format may change in future versions of Qt
     """
 
-<<<<<<< HEAD
-    ## Create all vertices in path. The method used below creates a binary format so that all
-    ## vertices can be read in at once. This binary format may change in future versions of Qt,
-    ## so the original (slower) method is left here for emergencies:
-        #path.moveTo(x[0], y[0])
-        #if connect == 'all':
-            #for i in range(1, y.shape[0]):
-                #path.lineTo(x[i], y[i])
-        #elif connect == 'pairs':
-            #for i in range(1, y.shape[0]):
-                #if i%2 == 0:
-                    #path.lineTo(x[i], y[i])
-                #else:
-                    #path.moveTo(x[i], y[i])
-        #elif isinstance(connect, np.ndarray):
-            #for i in range(1, y.shape[0]):
-                #if connect[i] == 1:
-                    #path.lineTo(x[i], y[i])
-                #else:
-                    #path.moveTo(x[i], y[i])
-        #else:
-            #raise Exception('connect argument must be "all", "pairs", or array')
-
-    ## Speed this up using >> operator
-    ## Format is:
-    ##    numVerts(i4)
-    ##    0(i4)   x(f8)   y(f8)    <-- 0 means this vertex does not connect
-    ##    1(i4)   x(f8)   y(f8)    <-- 1 means this vertex connects to the previous vertex
-    ##    ...
-    ##    cStart(i4)   fillRule(i4)
-    ##
-    ## see: https://github.com/qt/qtbase/blob/dev/src/gui/painting/qpainterpath.cpp
-
-    ## All values are big endian--pack using struct.pack('>d') or struct.pack('>i')
-
-    path = QtGui.QPainterPath()
-
-    n = x.shape[0]
-
-    # create empty array, pad with extra space on either end
-    arr = np.empty(n+2, dtype=[('c', '>i4'), ('x', '>f8'), ('y', '>f8')])
-
-    # write first two integers
-    byteview = arr.view(dtype=np.ubyte)
-    byteview[:16] = 0
-    byteview.data[16:20] = struct.pack('>i', n)
-=======
     path = QtGui.QPainterPath()
     n = x.shape[0]
 
@@ -2100,7 +1956,6 @@
         struct.pack_into('>i', backstore, 0, n)
         # cStart, fillRule (Qt.FillRule.OddEvenFill)
         struct.pack_into('>ii', backstore, 4+n*20, 0, 0)
->>>>>>> 662730f1
 
     # Fill array with vertex values
     arr['x'] = x
@@ -2125,33 +1980,7 @@
                 idx[:first] = first
                 arr[:] = arr[:][idx]
 
-    # inf/nans completely prevent the plot from being displayed starting on 
-    # Qt version 5.12.3; these must now be manually cleaned out.
-    isfinite = None
-    qtver = [int(x) for x in QtVersion.split('.')]
-    if qtver >= [5, 12, 3]:
-        isfinite = np.isfinite(x) & np.isfinite(y)
-        if not np.all(isfinite):
-            # credit: Divakar https://stackoverflow.com/a/41191127/643629
-            mask = ~isfinite
-            idx = np.arange(len(x))
-            idx[mask] = -1
-            np.maximum.accumulate(idx, out=idx)
-            first = np.searchsorted(idx, 0)
-            if first < len(x):
-                # Replace all non-finite entries from beginning of arr with the first finite one
-                idx[:first] = first
-                arr[1:-1] = arr[1:-1][idx]
-
     # decide which points are connected by lines
-<<<<<<< HEAD
-    if eq(connect, 'all'):
-        arr[1:-1]['c'] = 1
-    elif eq(connect, 'pairs'):
-        arr[1:-1]['c'][::2] = 0
-        arr[1:-1]['c'][1::2] = 1  # connect every 2nd point to every 1st one
-    elif eq(connect, 'finite'):
-=======
     if connect == 'all':
         path.addPolygon(backstore)
         return path
@@ -2159,27 +1988,10 @@
         arr['c'][::2] = 0
         arr['c'][1::2] = 1  # connect every 2nd point to every 1st one
     elif connect == 'finite':
->>>>>>> 662730f1
         # Let's call a point with either x or y being nan is an invalid point.
         # A point will anyway not connect to an invalid point regardless of the
         # 'c' value of the invalid point. Therefore, we should set 'c' to 0 for
         # the next point of an invalid point.
-<<<<<<< HEAD
-        if isfinite is None:
-            isfinite = np.isfinite(x) & np.isfinite(y)
-        arr[2:]['c'] = isfinite
-    elif isinstance(connect, np.ndarray):
-        arr[2:-1]['c'] = connect[:-1]
-    else:
-        raise Exception('connect argument must be "all", "pairs", "finite", or array')
-
-    arr[1]['c'] = 0  # the first vertex has no previous vertex to connect
-
-    byteview.data[-20:-16] = struct.pack('>i', 0)  # cStart
-    byteview.data[-16:-12] = struct.pack('>i', 0)  # fillRule (Qt.OddEvenFill)
-
-    # create datastream object and stream into path
-=======
         if not use_qpolygonf:
             arr[1:]['c'] = isfinite[:-1]
         else:
@@ -2190,7 +2002,6 @@
             maxlen = max(len(chunk) for chunk in chunks)
             subpoly = create_qpolygonf(maxlen)
             subarr = np.frombuffer(ndarray_from_qpolygonf(subpoly), dtype=arr.dtype)
->>>>>>> 662730f1
 
             # resize and fill do not change the capacity
             if hasattr(subpoly, 'resize'):
@@ -2233,20 +2044,6 @@
     else:
         raise ValueError('connect argument must be "all", "pairs", "finite", or array')
 
-<<<<<<< HEAD
-    path.strn = byteview.data[16:-12]  # make sure data doesn't run away
-    try:
-        buf = QtCore.QByteArray.fromRawData(path.strn)
-    except TypeError:
-        buf = QtCore.QByteArray(bytes(path.strn))
-    except AttributeError:
-        # PyQt6 raises AttributeError
-        buf = QtCore.QByteArray(path.strn, path.strn.nbytes)
-
-    ds = QtCore.QDataStream(buf)
-    ds >> path
-
-=======
     arr[0]['c'] = 0  # the first vertex has no previous vertex to connect
 
     # create QDataStream object and stream into QPainterPath
@@ -2259,7 +2056,6 @@
         buf = QtCore.QByteArray(path.strn)
     ds = QtCore.QDataStream(buf)
     ds >> path
->>>>>>> 662730f1
     return path
 
 def ndarray_from_qpolygonf(polyline):
