# -*- coding: utf-8 -*-
# noinspection PyPep8Naming
"""
***************************************************************************
    speclib/gui.py
    Functionality to plot SpectralLibraries
    ---------------------
    Date                 : Okt 2018
    Copyright            : (C) 2018 by Benjamin Jakimow
    Email                : benjamin.jakimow@geo.hu-berlin.de
***************************************************************************
    This program is free software; you can redistribute it and/or modify
    it under the terms of the GNU General Public License as published by
    the Free Software Foundation; either version 3 of the License, or
    (at your option) any later version.
                                                                                                                                                 *
    This program is distributed in the hope that it will be useful,
    but WITHOUT ANY WARRANTY; without even the implied warranty of
    MERCHANTABILITY or FITNESS FOR A PARTICULAR PURPOSE.  See the
    GNU General Public License for more details.

    You should have received a copy of the GNU General Public License
    along with this software. If not, see <http://www.gnu.org/licenses/>.
***************************************************************************
"""
from typing import List, Tuple

import sip
import textwrap
from .core import *
import collections
from ..externals.pyqtgraph import PlotItem, PlotWindow, PlotCurveItem
from ..externals.pyqtgraph.functions import mkPen
from ..externals import pyqtgraph as pg
from ..externals.pyqtgraph.graphicsItems.ViewBox.ViewBoxMenu import ViewBoxMenu
from ..externals.pyqtgraph.graphicsItems.PlotDataItem import PlotDataItem
from ..layerproperties import AttributeTableWidget
from ..unitmodel import BAND_INDEX, XUnitModel, UnitConverterFunctionModel

from ..plotstyling.plotstyling import PlotStyleWidget, PlotStyle, PlotStyleDialog

from qgis.core import \
    QgsFeature, QgsRenderContext, QgsNullSymbolRenderer, \
    QgsRasterLayer, QgsMapLayer, QgsVectorLayer, \
    QgsSymbol, QgsMarkerSymbol, QgsLineSymbol, QgsFillSymbol, \
    QgsAttributeTableConfig, QgsField, QgsMapLayerProxyModel, QgsFileUtils
from qgis.gui import \
    QgsEditorWidgetWrapper, QgsAttributeTableView, \
    QgsActionMenu, QgsEditorWidgetFactory, QgsStatusBar, \
    QgsDualView, QgsGui, QgisInterface, QgsMapCanvas, QgsDockWidget, QgsEditorConfigWidget, \
    QgsAttributeTableFilterModel

SPECTRAL_PROFILE_EDITOR_WIDGET_FACTORY: None


class SpectralXAxis(pg.AxisItem):

    def __init__(self, *args, **kwds):
        super(SpectralXAxis, self).__init__(*args, **kwds)
        self.setRange(1, 3000)
        self.enableAutoSIPrefix(True)
        self.labelAngle = 0

        self.mUnit: str = ''

    def tickStrings(self, values, scale, spacing):

        if len(values) == 0:
            return []

        if self.mUnit == 'DateTime':

            values = datetime64(np.asarray(values)).astype('datetime64[D]')

            rng = max(values) - min(values)
            ndays = rng.astype(int)

            strns = []

            for v in values:
                if ndays == 0:
                    strns.append(v.astype(str))
                else:
                    strns.append(v.astype(str))

            return strns
        else:
            return super(SpectralXAxis, self).tickStrings(values, scale, spacing)

    def setUnit(self, unit: str, labelName: str = None):
        """
        Sets the unit of this axis
        :param unit: str
        :param labelName: str, defaults to unit
        """
        self.mUnit = unit

        if isinstance(labelName, str):
            self.setLabel(labelName)
        else:
            self.setLabel(unit)


class SpectralLibraryPlotItem(pg.PlotItem):

    def __init__(self, *args, **kwds):
        super(SpectralLibraryPlotItem, self).__init__(*args, **kwds)

    def addItems(self, items: list, *args, **kargs):
        """
        Add a graphics item to the view box.
        If the item has plot data (PlotDataItem, PlotCurveItem, ScatterPlotItem), it may
        be included in analysis performed by the PlotItem.
        """
        if len(items) == 0:
            return

        self.items.extend(items)
        vbargs = {}
        if 'ignoreBounds' in kargs:
            vbargs['ignoreBounds'] = kargs['ignoreBounds']
        self.vb.addItems(items, *args, **vbargs)
        # name = None
        refItem = items[0]
        if hasattr(refItem, 'implements') and refItem.implements('plotData'):
            # name = item.name()
            self.dataItems.extend(items)
            # self.plotChanged()

            for item in items:
                self.itemMeta[item] = kargs.get('params', {})
            self.curves.extend(items)

        if isinstance(refItem, PlotDataItem):
            ## configure curve for this plot
            (alpha, auto) = self.alphaState()

            for item in items:
                item.setAlpha(alpha, auto)
                item.setFftMode(self.ctrl.fftCheck.isChecked())
                item.setDownsampling(*self.downsampleMode())
                item.setClipToView(self.clipToViewMode())
                item.setPointMode(self.pointMode())

            ## Hide older plots if needed
            self.updateDecimation()

            ## Add to average if needed
            self.updateParamList()
            if self.ctrl.averageGroup.isChecked() and 'skipAverage' not in kargs:
                self.addAvgCurve(item)


class SpectralProfileRendererWidget(QWidget):
    sigProfileRendererChanged = pyqtSignal(SpectralProfileRenderer)

    def __init__(self, *args, **kwds):
        super().__init__(*args, **kwds)
        path_ui = speclibUiPath('spectralprofilerendererwidget.ui')
        loadUi(path_ui, self)

        self.mBlocked: bool = False

        self.mLastRenderer: SpectralProfileRenderer = None
        self.mResetRenderer: SpectralProfileRenderer = None

        self.btnColorBackground.colorChanged.connect(self.onProfileRendererChanged)
        self.btnColorForeground.colorChanged.connect(self.onProfileRendererChanged)
        self.btnColorInfo.colorChanged.connect(self.onProfileRendererChanged)
        self.btnColorSelection.colorChanged.connect(self.onProfileRendererChanged)

        self.optionUseColorsFromVectorRenderer.toggled.connect(self.onUseColorsFromVectorRendererChanged)
        self.btnUseColorsFromVectorRenderer.setDefaultAction(self.optionUseColorsFromVectorRenderer)

        self.wDefaultProfileStyle.setPreviewVisible(False)
        self.wDefaultProfileStyle.cbIsVisible.setVisible(False)
        self.wDefaultProfileStyle.sigPlotStyleChanged.connect(self.onProfileRendererChanged)
        self.wDefaultProfileStyle.setMinimumSize(self.wDefaultProfileStyle.sizeHint())
        self.btnReset.setDisabled(True)
        self.btnReset.clicked.connect(self.reset)

        self.btnColorSchemeBright.setDefaultAction(self.actionActivateBrightTheme)
        self.btnColorSchemeDark.setDefaultAction(self.actionActivateDarkTheme)
        self.actionActivateBrightTheme.triggered.connect(
            lambda: self.setRendererTheme(SpectralProfileRenderer.bright()))
        self.actionActivateDarkTheme.triggered.connect(lambda: self.setRendererTheme(SpectralProfileRenderer.dark()))

    def setResetRenderer(self, profileRenderer: SpectralProfileRenderer):
        self.mResetRenderer = profileRenderer

    def resetRenderer(self) -> SpectralProfileRenderer:
        return self.mResetRenderer

    def reset(self, *args):

        if isinstance(self.mResetRenderer, SpectralProfileRenderer):
            self.setProfileRenderer(self.mResetRenderer)

    def onUseColorsFromVectorRendererChanged(self, checked: bool):

        w: PlotStyleWidget = self.wDefaultProfileStyle
        assert isinstance(w, PlotStyleWidget)
        w.btnLinePenColor.setDisabled(checked)
        w.btnMarkerBrushColor.setDisabled(checked)
        w.btnMarkerPenColor.setDisabled(checked)

        self.onProfileRendererChanged()

    def setRendererTheme(self, profileRenderer: SpectralProfileRenderer):

        profileRenderer = profileRenderer.clone()
        # do not overwrite the following settings:
        profileRenderer.useRendererColors = self.optionUseColorsFromVectorRenderer.isChecked()
        if isinstance(self.mLastRenderer, SpectralProfileRenderer):
            profileRenderer.mFID2Style = self.mLastRenderer.mFID2Style

        self.setProfileRenderer(profileRenderer)

    def setProfileRenderer(self, profileRenderer: SpectralProfileRenderer):
        assert isinstance(profileRenderer, SpectralProfileRenderer)

        if self.mResetRenderer is None:
            self.mResetRenderer = profileRenderer.clone()

        self.mLastRenderer = profileRenderer
        self.btnReset.setEnabled(True)

        changed = profileRenderer != self.spectralProfileRenderer()

        self.mBlocked = True

        self.btnColorBackground.setColor(profileRenderer.backgroundColor)
        self.btnColorForeground.setColor(profileRenderer.foregroundColor)
        self.btnColorInfo.setColor(profileRenderer.infoColor)
        self.btnColorSelection.setColor(profileRenderer.selectionColor)
        self.wDefaultProfileStyle.setPlotStyle(profileRenderer.profileStyle)
        self.optionUseColorsFromVectorRenderer.setChecked(profileRenderer.useRendererColors)
        self.mBlocked = False
        if changed:
            self.sigProfileRendererChanged.emit(self.spectralProfileRenderer())

    def onProfileRendererChanged(self, *args):
        if not self.mBlocked:
            self.btnReset.setEnabled(isinstance(self.mResetRenderer, SpectralProfileRenderer) and
                                     self.spectralProfileRenderer() != self.mResetRenderer)
            self.sigProfileRendererChanged.emit(self.spectralProfileRenderer())

    def spectralProfileRenderer(self) -> SpectralProfileRenderer:
        if isinstance(self.mLastRenderer, SpectralProfileRenderer):
            cs = self.mLastRenderer.clone()
        else:
            cs = SpectralProfileRenderer()
        cs.backgroundColor = self.btnColorBackground.color()
        cs.foregroundColor = self.btnColorForeground.color()
        cs.infoColor = self.btnColorInfo.color()
        cs.selectionColor = self.btnColorSelection.color()
        cs.profileStyle = self.wDefaultProfileStyle.plotStyle()
        # if isinstance(self.mLastRenderer, SpectralProfileRenderer):
        #    cs.temporaryProfileStyle = self.mLastRenderer.temporaryProfileStyle.clone()
        #    cs.mFID2Style.update(self.mLastRenderer.mFID2Style)
        cs.useRendererColors = self.optionUseColorsFromVectorRenderer.isChecked()
        return cs


class SpectralProfilePlotDataItem(PlotDataItem):
    """
    A pyqtgraph.PlotDataItem to plot a SpectralProfile
    """
    sigProfileClicked = pyqtSignal(int, dict)

    def __init__(self, spectralProfile: SpectralProfile):
        assert isinstance(spectralProfile, SpectralProfile)
        super().__init__()

        # self.curve.sigClicked.connect(self.curveClicked)
        # self.scatter.sigClicked.connect(self.scatterClicked)
        self.mCurveMouseClickNativeFunc = self.curve.mouseClickEvent
        self.curve.mouseClickEvent = self.onCurveMouseClickEvent
        self.scatter.sigClicked.connect(self.onScatterMouseClicked)

        self.mValueConversionIsPossible: bool = True
        self.mXValueConversionFunction = lambda v, *args: v
        self.mYValueConversionFunction = lambda v, *args: v
        self.mSortByXValues: bool = False

        # self.mDefaultStyle = PlotStyle()

        self.mProfileSource = None

        self.mProfile: SpectralProfile
        self.mProfile = None
        self.mInitialDataX = None
        self.mInitialDataY = None
        self.mInitialUnitX = None
        self.mInitialUnitY = None

        self.initProfile(spectralProfile)
        self.applyMapFunctions()

    def valueConversionPossible(self) -> bool:
        return self.mValueConversionIsPossible

    def profileSource(self):
        return self.mProfileSource

    def setProfileSource(self, source: typing.Any):
        self.mProfileSource = source

    def onCurveMouseClickEvent(self, ev):
        self.mCurveMouseClickNativeFunc(ev)

        if ev.accepted:
            idx, x, y, pxDistance = self.closestDataPoint(ev.pos())
            data = {'idx': idx,
                    'xValue': x,
                    'yValue': y,
                    'pxDistance': pxDistance,
                    'pdi': self}
            self.sigProfileClicked.emit(self.id(), data)

    def onScatterMouseClicked(self, pts: pg.ScatterPlotItem):

        if isinstance(pts, pg.ScatterPlotItem):
            pdi = pts.parentItem()
            if isinstance(pdi, SpectralProfilePlotDataItem):
                pt = pts.ptsClicked[0]
                i = pt.index()
                data = {'idx': i,
                        'xValue': pdi.xData[i],
                        'yValue': pdi.yData[i],
                        'pxDistance': 0,
                        'pdi': self}
                self.sigProfileClicked.emit(self.id(), data)

    def initProfile(self, spectralProfile: SpectralProfile):
        """
        Initializes internal spectral profile settings
        :param spectralProfile: SpectralProfile
        """
        assert isinstance(spectralProfile, SpectralProfile)
        self.mProfile = spectralProfile
        self.mInitialDataX = np.asarray(spectralProfile.xValues())
        self.mInitialDataY = np.asarray(spectralProfile.yValues())

        # sort by X value
        idx = np.argsort(self.mInitialDataX)
        self.mInitialDataX = self.mInitialDataX[idx]
        self.mInitialDataY = self.mInitialDataY[idx]

        self.mInitialUnitX = spectralProfile.xUnit()
        self.mInitialUnitY = spectralProfile.yUnit()
        for v in [self.mInitialDataX, self.mInitialDataY]:
            assert isinstance(v, np.ndarray)

    def resetSpectralProfile(self, spectralProfile: SpectralProfile = None):
        """
        Resets internal settings to either the original SpectraProfile or a new one
        :param spectralProfile: a new SpectralProfile
        """
        """

        Use this to account for changes profile values.
        """
        sp = spectralProfile if isinstance(spectralProfile, SpectralProfile) else self.spectralProfile()
        self.initProfile(sp)
        self.applyMapFunctions()

    def spectralProfile(self) -> SpectralProfile:
        """
        Returns the SpectralProfile
        :return: SpectralPrrofile
        """
        return self.mProfile

    def setMapFunctionX(self, func):
        """
        Sets the function `func` to get the values to be plotted on x-axis.
        The function must have the pattern mappedXValues = func(originalXValues, SpectralProfilePlotDataItem),
        The default function `func = lambda v, *args : v` returns the unchanged x-values in `v`
        The returned value can by of type list or np.ndarray (preferred)
        :param func: callable, mapping function
        """
        assert callable(func)
        self.mXValueConversionFunction = func

    def setMapFunctionY(self, func):
        """
        Sets the function `func` to get the values to be plotted on y-axis.
        The function must follow the pattern mappedYValues = func(originalYValues, plotDataItem),
        The default function `func = lambda v, *args : v` returns the unchanged y-values in `v`
        The second argument `plotDataItem` provides a handle to SpectralProfilePlotDataItem instance which uses this
        function when running its `.applyMapFunctions()`.
        The returned value can by of type list or np.ndarray (preferred)
        :param func: callable, mapping function
        """
        assert callable(func)
        self.mYValueConversionFunction = func

    def applyMapFunctions(self) -> bool:
        """
        Applies the two functions defined with `.setMapFunctionX` and `.setMapFunctionY` and updates the plotted values.
        :return: bool, True in case of success
        """
        success = False
        if len(self.mInitialDataX) > 0 and len(self.mInitialDataY) > 0:
            x = None
            y = None

            try:
                x = self.mXValueConversionFunction(self.mInitialDataX, self)
                y = self.mYValueConversionFunction(self.mInitialDataY, self)
                if isinstance(x, (list, np.ndarray)) and isinstance(y, (list, np.ndarray)) and len(x) > 0 and len(
                        y) > 0:
                    success = True
            except Exception as ex:
                print(ex)
                pass

        self.mValueConversionIsPossible = success
        if success:
            if True:
                # handle failed removal of NaN
                # see https://github.com/pyqtgraph/pyqtgraph/issues/1057
                if not isinstance(y, np.ndarray):
                    y = np.asarray(y, dtype=np.float)
                if not isinstance(x, np.ndarray):
                    x = np.asarray(x)

                if self.mSortByXValues:
                    idx = np.argsort(x)
                    x = x[idx]
                    y = y[idx]

                is_finite = np.isfinite(y)
                connected = np.logical_and(is_finite, np.roll(is_finite, -1))
                keep = is_finite + connected
                # y[np.logical_not(is_finite)] = np.nanmin(y)
                y = y[keep]
                x = x[keep]
                connected = connected[keep]
                self.setData(x=x, y=y, connect=connected)
            else:
                self.setData(x=x, y=y, connect='finite')
            self.setVisible(True)
        else:
            # self.setData(x=[], y=[])
            self.setVisible(False)

        return success

    def closestDataPoint(self, pos) -> typing.Tuple[int, float, float, float]:
        x = pos.x()
        y = pos.y()
        pw = self.pixelWidth()
        ph = self.pixelHeight()
        pts = []
        dataX, dataY = self.getData()
        distX = np.abs(dataX - x) / pw
        distY = np.abs(dataY - y) / ph

        dist = np.sqrt(distX ** 2 + distY ** 2)
        idx = np.nanargmin(dist)
        return idx, dataX[idx], dataY[idx], dist[idx]

    def plot(self) -> PlotWindow:
        """
        Opens a PlotWindow and plots this SpectralProfilePlotDataItem to
        :return:
        :rtype:
        """
        pw = pg.plot(title=self.name())
        pw.getPlotItem().addItem(self)
        return pw

    def key(self) -> typing.Tuple[int, int]:
        return self.mProfile.key()

    def id(self) -> int:
        """
        Returns the profile fid
        :return: int
        """
        return self.mProfile.id()

    def name(self) -> str:
        """
        Returns the profile name
        :return:
        :rtype:
        """
        return self.mProfile.name()

    def setClickable(self, b: bool, width=None):
        """
        :param b:
        :param width:
        :return:
        """
        assert isinstance(b, bool)
        self.curve.setClickable(b, width=width)

    def raiseContextMenu(self, ev):
        menu = self.contextMenu()

        # Let the scene add on to the end of our context menu
        # (this is optional)
        menu = self.scene().addParentContextMenus(self, menu, ev)

        pos = ev.screenPos()
        menu.popup(QPoint(pos.x(), pos.y()))
        return True

    # This method will be called when this item's _children_ want to raise
    # a context menu that includes their parents' menus.
    def contextMenu(self, event=None):

        self.menu = QMenu()
        self.menu.setTitle(self.name + " options..")

        green = QAction("Turn green", self.menu)
        green.triggered.connect(self.setGreen)
        self.menu.addAction(green)
        self.menu.green = green

        blue = QAction("Turn blue", self.menu)
        blue.triggered.connect(self.setBlue)
        self.menu.addAction(blue)
        self.menu.green = blue

        alpha = QWidgetAction(self.menu)
        alphaSlider = QSlider()
        alphaSlider.setOrientation(Qt.Horizontal)
        alphaSlider.setMaximum(255)
        alphaSlider.setValue(255)
        alphaSlider.valueChanged.connect(self.setAlpha)
        alpha.setDefaultWidget(alphaSlider)
        self.menu.addAction(alpha)
        self.menu.alpha = alpha
        self.menu.alphaSlider = alphaSlider
        return self.menu


class XAxisWidgetAction(QWidgetAction):
    sigUnitChanged = pyqtSignal(str)

    def __init__(self, parent, **kwds):
        super().__init__(parent)

        self.mUnitModel: XUnitModel = XUnitModel()
        self.mUnit: str = BAND_INDEX

    def unitModel(self) -> XUnitModel:
        return self.mUnitModel

    def setUnit(self, unit: str):
        unit = self.mUnitModel.findUnit(unit)

        if isinstance(unit, str) and self.mUnit != unit:
            self.mUnit = unit
            self.sigUnitChanged.emit(unit)

    def unit(self) -> str:
        return self.mUnit

    def unitData(self, unit: str, role=Qt.DisplayRole) -> str:
        return self.mUnitModel.unitData(unit, role)

    def createUnitComboBox(self) -> QComboBox:
        unitComboBox = QComboBox()
        unitComboBox.setModel(self.mUnitModel)
        unitComboBox.setCurrentIndex(self.mUnitModel.unitIndex(self.unit()).row())
        unitComboBox.currentIndexChanged.connect(
            lambda: self.setUnit(unitComboBox.currentData(Qt.UserRole))
        )

        self.sigUnitChanged.connect(
            lambda unit, cb=unitComboBox: cb.setCurrentIndex(self.mUnitModel.unitIndex(unit).row()))
        return unitComboBox

    def createWidget(self, parent: QWidget) -> QWidget:
        # define the widget to set X-Axis options
        frame = QFrame(parent)
        l = QGridLayout()
        frame.setLayout(l)

        mCBXAxisUnit = self.createUnitComboBox()

        l.addWidget(QLabel('Unit'), 2, 0)
        l.addWidget(mCBXAxisUnit, 2, 1)
        l.setMargin(0)
        l.setSpacing(6)
        frame.setMinimumSize(l.sizeHint())
        return frame


class SpectralProfileRendererWidgetAction(QWidgetAction):
    sigProfileRendererChanged = pyqtSignal(SpectralProfileRenderer)
    sigResetRendererChanged = pyqtSignal(SpectralProfileRenderer)

    def __init__(self, parent, **kwds):
        super().__init__(parent)
        self.mProfileRenderer: SpectralProfileRenderer = SpectralProfileRenderer.default()
        self.mResetRenderer: SpectralProfileRenderer = self.mProfileRenderer

    def setResetRenderer(self, profileRenderer: SpectralProfileRenderer):
        self.mResetRenderer = profileRenderer
        self.sigResetRendererChanged.emit(self.mResetRenderer)

    def setProfileRenderer(self, profileRenderer: SpectralProfileRenderer):
        if self.mProfileRenderer != profileRenderer:
            # print(self.mProfileRenderer.printDifferences(profileRenderer))
            self.mProfileRenderer = profileRenderer
            self.sigProfileRendererChanged.emit(profileRenderer)

    def profileRenderer(self) -> SpectralProfileRenderer:
        return self.mProfileRenderer

    def createWidget(self, parent: QWidget) -> SpectralProfileRendererWidget:
        w = SpectralProfileRendererWidget(parent)
        w.setProfileRenderer(self.profileRenderer())
        w.sigProfileRendererChanged.connect(self.setProfileRenderer)
        self.sigProfileRendererChanged.connect(w.setProfileRenderer)
        self.sigResetRendererChanged.connect(w.setResetRenderer)
        return w


class MaxNumberOfProfilesWidgetAction(QWidgetAction):
    sigMaxNumberOfProfilesChanged = pyqtSignal(int)

    def __init__(self, parent, **kwds):
        super().__init__(parent)
        self.mNProfiles = 64

    def createWidget(self, parent: QWidget):
        l = QGridLayout()
        self.sbMaxProfiles = QSpinBox()
        self.sbMaxProfiles.setToolTip('Maximum number of profiles to plot.')
        self.sbMaxProfiles.setRange(0, np.iinfo(np.int16).max)
        self.sbMaxProfiles.setValue(self.maxProfiles())
        self.sbMaxProfiles.valueChanged[int].connect(self.setMaxProfiles)

        l.addWidget(QLabel('Max. Profiles'), 0, 0)
        l.addWidget(self.sbMaxProfiles, 0, 1)
        frame = QFrame(parent)
        frame.setLayout(l)
        return frame

    def setMaxProfiles(self, n: int):
        assert isinstance(n, int) and n >= 0
        if n != self.mNProfiles:
            self.mNProfiles = n
            self.sigMaxNumberOfProfilesChanged.emit(n)

    def maxProfiles(self) -> int:
        return self.mNProfiles


class SpectralViewBoxMenu(ViewBoxMenu):
    """
    The QMenu that is shown over the profile plot
    """

    def __init__(self, *args, **kwds):
        super().__init__(*args, **kwds)


class SpectralViewBox(pg.ViewBox):
    """
    Subclass of PyQgtGraph ViewBox

    """

    def __init__(self, parent=None):
        """
        Constructor of the CustomViewBox
        """
        super().__init__(parent, enableMenu=False)

        self.mCurrentCursorPosition: typing.Tuple[int, int] = (0, 0)
        # define actions
        self.mActionMaxNumberOfProfiles: MaxNumberOfProfilesWidgetAction = MaxNumberOfProfilesWidgetAction(None)
        self.mActionSpectralProfileRendering: SpectralProfileRendererWidgetAction = SpectralProfileRendererWidgetAction(
            None)
        self.mActionSpectralProfileRendering.setDefaultWidget(self.mActionSpectralProfileRendering.createWidget(None))

        self.mOptionUseVectorSymbology: QAction = \
            self.mActionSpectralProfileRendering.defaultWidget().optionUseColorsFromVectorRenderer

        self.mActionXAxis: XAxisWidgetAction = XAxisWidgetAction(None)

        self.mActionShowSelectedProfilesOnly: QAction = QAction('Show Selected Profiles Only', None)
        self.mActionShowSelectedProfilesOnly.setToolTip('Activate to show selected profiles only, '
                                                        'e.g. those selected in the attribute table')

        self.mActionShowSelectedProfilesOnly.setCheckable(True)

        self.mActionShowCrosshair: QAction = QAction('Show Crosshair', None)
        self.mActionShowCrosshair.setToolTip('Activate to show a crosshair')
        self.mActionShowCrosshair.setCheckable(True)
        self.mActionShowCrosshair.setChecked(True)

        self.mActionShowCursorValues: QAction = QAction('Show Mouse values', None)
        self.mActionShowCursorValues.setToolTip('Activate to show the values related to the cursor position.')
        self.mActionShowCursorValues.setCheckable(True)
        self.mActionShowCursorValues.setChecked(True)

        # create menu
        menu = SpectralViewBoxMenu(self)

        widgetXAxis: QWidget = menu.widgetGroups[0]
        widgetYAxis: QWidget = menu.widgetGroups[1]
        cbXUnit = self.mActionXAxis.createUnitComboBox()
        grid: QGridLayout = widgetXAxis.layout()
        grid.addWidget(QLabel('Unit:'), 0, 0, 1, 1)
        grid.addWidget(cbXUnit, 0, 2, 1, 2)

        menuProfileRendering = menu.addMenu('Colors')
        menuProfileRendering.addAction(self.mActionSpectralProfileRendering)

        menuOtherSettings = menu.addMenu('Others')
        menuOtherSettings.addAction(self.mActionMaxNumberOfProfiles)
        menuOtherSettings.addAction(self.mActionShowSelectedProfilesOnly)
        menuOtherSettings.addAction(self.mActionShowCrosshair)
        menuOtherSettings.addAction(self.mActionShowCursorValues)

        self.menu: SpectralViewBoxMenu = menu
        self.state['enableMenu'] = True

    def raiseContextMenu(self, ev):
        # update current renderer, as the viewbox menu is a "static" widget instance
        self.mActionSpectralProfileRendering.setResetRenderer(self.mActionSpectralProfileRendering.profileRenderer())
        super(SpectralViewBox, self).raiseContextMenu(ev)

    def addItems(self, pdis: list, ignoreBounds=False):
        """
        Add multiple QGraphicsItem to this view. The view will include this item when determining how to set its range
        automatically unless *ignoreBounds* is True.
        """
        for i, item in enumerate(pdis):
            if item.zValue() < self.zValue():
                item.setZValue(self.zValue() + 1 + i)

        scene = self.scene()
        if scene is not None and scene is not item.scene():
            for item in pdis:
                scene.addItem(item)  ## Necessary due to Qt bug: https://bugreports.qt-project.org/browse/QTBUG-18616
                item.setParentItem(self.childGroup)
        if not ignoreBounds:
            self.addedItems.extend(pdis)
        # self.updateAutoRange()

    def updateCurrentPosition(self, x, y):
        self.mCurrentCursorPosition = (x, y)


class SpectralLibraryPlotStats(object):

    def __init__(self):
        self.features_total: int = 0
        self.features_selected: int = 0
        self.features_filtered: int = 0
        self.filter_mode: QgsAttributeTableFilterModel.FilterMode = QgsAttributeTableFilterModel.ShowAll

        self.profiles_plotted_max: int = 0
        self.profiles_total: int = 0
        self.profiles_empty: int = 0
        self.profiles_plotted: int = 0
        self.profiles_selected: int = 0
        self.profiles_filtered: int = 0
        self.profiles_error: int = 0

    def __eq__(self, other) -> bool:
        if not isinstance(other, SpectralLibraryPlotStats):
            return False
        for k in self.__dict__.keys():
            if self.__dict__[k] != other.__dict__[k]:
                return False
        return True


class SpectralLibraryPlotWidget(pg.PlotWidget):
    """
    A widget to PlotWidget SpectralProfiles
    """

    def __init__(self, parent=None):

        mViewBox = SpectralViewBox()
        plotItem = SpectralLibraryPlotItem(
            axisItems={'bottom': SpectralXAxis(orientation='bottom')}
            , viewBox=mViewBox
        )

        super().__init__(parent, plotItem=plotItem)

        self.mSelectedIds = set()
        self.mXAxisUnitInitialized: bool = False
        self.mViewBox: SpectralViewBox = mViewBox
        self.setMaxProfiles(64)
        self.mDualView = None

        self.mNumberOfValueErrorsProfiles: int = 0
        self.mNumberOfEmptyProfiles: int = 0

        self.mMaxInfoLength: int = 30

        # self.centralWidget.setParent(None)
        # self.centralWidget = None
        self.setCentralWidget(plotItem)

        self.plotItem: SpectralLibraryPlotItem
        self.plotItem.sigRangeChanged.connect(self.viewRangeChanged)

        pi = self.getPlotItem()
        assert isinstance(pi, SpectralLibraryPlotItem) and pi == plotItem and pi == self.plotItem
        self.mXAxis: SpectralXAxis = pi.getAxis('bottom')
        assert isinstance(self.mXAxis, SpectralXAxis)

        self.mSpeclib: SpectralLibrary = None
        self.mSpeclibSignalConnections = []

        self.mXUnitInitialized = False
        self.setXUnit(BAND_INDEX)

        # describe functions to convert wavelength units from unit a to unit b
        self.mUnitConverter = UnitConverterFunctionModel()

        self.mPlotDataItems: typing.List[typing.Tuple[int, str], SpectralProfilePlotDataItem] = dict()
        self.mPlotOverlayItems = []
        self.setAntialiasing(True)
        self.setAcceptDrops(True)

        self.mCrosshairLineV = pg.InfiniteLine(angle=90, movable=False)
        self.mCrosshairLineH = pg.InfiniteLine(angle=0, movable=False)

        self.mInfoLabelCursor = pg.TextItem(text='<cursor position>', anchor=(1.0, 0.0))
        self.mInfoScatterPoint = pg.ScatterPlotItem()
        self.mInfoScatterPoint.sigClicked.connect(self.onInfoScatterClicked)
        self.mInfoScatterPoint.setZValue(9999999)
        self.mInfoScatterPoint.setBrush(QColor('red'))

        self.mInfoScatterPointHtml: str = ""

        self.mCrosshairLineH.pen.setWidth(2)
        self.mCrosshairLineV.pen.setWidth(2)
        self.mCrosshairLineH.setZValue(9999999)
        self.mCrosshairLineV.setZValue(9999999)
        self.mInfoLabelCursor.setZValue(9999999)

        self.scene().addItem(self.mInfoLabelCursor)
        self.mInfoLabelCursor.setParentItem(self.getPlotItem())

        pi.addItem(self.mCrosshairLineV, ignoreBounds=True)
        pi.addItem(self.mCrosshairLineH, ignoreBounds=True)
        pi.addItem(self.mInfoScatterPoint)
        self.proxy2D = pg.SignalProxy(self.scene().sigMouseMoved, rateLimit=100, slot=self.onMouseMoved2D)
        # self.proxy2D2 = pg.SignalProxy(self.scene().sigMouseClicked, rateLimit=100, slot=self.onMouseClicked)

        # set default axis unit
        self.updateXUnit()
        self.setYLabel('Y (Spectral Value)')

        self.actionXAxis().sigUnitChanged.connect(self.updateXUnit)
        self.mSPECIFIC_PROFILE_STYLES: typing.Dict[int, PlotStyle] = dict()
        self.mTEMPORARY_HIGHLIGHTED: typing.Set[typing.Tuple[int, str]] = set()
        self.mDefaultProfileRenderer: SpectralProfileRenderer
        self.mDefaultProfileRenderer = SpectralProfileRenderer.default()

        self.mUpdateTimer = QTimer()
        self.mUpdateTimer.setInterval(500)
        self.mUpdateTimer.setSingleShot(False)
        self.mUpdateTimer.timeout.connect(self.updatePlot)
        self.mUpdateTimer.start()

        self.actionSpectralProfileRendering().sigProfileRendererChanged.connect(self.setProfileRenderer)
        self.actionProfileSettings().sigMaxNumberOfProfilesChanged.connect(self.updatePlot)

        self.setProfileRenderer(self.mDefaultProfileRenderer)
        self.setAcceptDrops(True)

    def currentProfileKeys(self) -> typing.List[typing.Tuple[int, str]]:
        return sorted(self.mTEMPORARY_HIGHLIGHTED)

    def currentProfileIDs(self) -> typing.List[int]:
        return list(set([k[0] for k in self.currentProfileKeys()]))

    def currentProfiles(self) -> typing.List[SpectralProfile]:
        keys = self.currentProfileKeys()
        return list(self.speclib().profiles(profile_keys=keys))

    def onInfoScatterClicked(self, a, b):
        self.mInfoScatterPoint.setVisible(False)
        self.mInfoScatterPointHtml = ""

    def setUpdateInterval(self, msec: int):
        """
        Sets the update interval
        :param msec:
        :type msec:
        :return:
        :rtype:
        """
        self.mUpdateTimer.setInterval(msec)

    def closeEvent(self, *args, **kwds):
        """
        Stop the time to avoid calls on freed / deleted C++ object references
        """
        self.mUpdateTimer.stop()
        super(SpectralLibraryPlotWidget, self).closeEvent(*args, **kwds)

    def viewBox(self) -> SpectralViewBox:
        return self.mViewBox

    def setProfileRenderer(self, profileRenderer: SpectralProfileRenderer):
        """Sets and applies the SpectralProfileRenderer"""
        assert isinstance(profileRenderer, SpectralProfileRenderer)
        if isinstance(self.speclib(), SpectralLibrary):
            profileRenderer = profileRenderer.clone()
            profileRenderer.setInput(self.speclib())
            self.speclib().setProfileRenderer(profileRenderer)

            self.actionSpectralProfileRendering().setProfileRenderer(profileRenderer)

    def updatePlot(self, *args):
        try:
            self.updateSpectralProfilePlotItems()
        except RuntimeError as ex:
            print(ex, file=sys.stderr)

    def leaveEvent(self, ev):
        super(SpectralLibraryPlotWidget, self).leaveEvent(ev)

        # disable mouse-position related plot items
        self.mCrosshairLineH.setVisible(False)
        self.mCrosshairLineV.setVisible(False)
        self.mInfoLabelCursor.setVisible(False)

    def enterEvent(self, ev):
        super(SpectralLibraryPlotWidget, self).enterEvent(ev)

    def foregroundInfoColor(self) -> QColor:
        return self.plotItem.axes['bottom']['item'].pen().color()

    def hoverEvent(self, ev):
        if ev.enter:
            self.mouseHovering = True
        if ev.exit:
            self.mouseHovering = False

    def updatePositionInfo(self):
        x, y = self.viewBox().mCurrentCursorPosition
        positionInfoHtml = '<html><body>'
        if self.mXAxis.mUnit == 'DateTime':
            positionInfoHtml += 'x:{}\ny:{:0.5f}'.format(datetime64(x), y)
        elif self.mXAxis.mUnit == 'DOY':
            positionInfoHtml += 'x:{}\ny:{:0.5f}'.format(int(x), y)
        else:
            positionInfoHtml += 'x:{:0.5f}\ny:{:0.5f}'.format(x, y)

        positionInfoHtml += '<br/>' + self.mInfoScatterPointHtml
        positionInfoHtml += '</body></html>'
        self.mInfoLabelCursor.setHtml(positionInfoHtml)

    def onMouseClicked(self, event):
        # print(event[0].accepted)
        s = ""

    def onMouseMoved2D(self, evt):
        pos = evt[0]  ## using signal proxy turns original arguments into a tuple

        plotItem = self.getPlotItem()
        assert isinstance(plotItem, SpectralLibraryPlotItem)
        vb = plotItem.vb
        assert isinstance(vb, SpectralViewBox)
        if plotItem.sceneBoundingRect().contains(pos) and self.underMouse():
            mousePoint = vb.mapSceneToView(pos)
            x = mousePoint.x()
            y = mousePoint.y()

            vb.updateCurrentPosition(x, y)

            nearest_item = None
            nearest_index = -1
            nearest_distance = sys.float_info.max
            sx, sy = self.mInfoScatterPoint.getData()

            self.updatePositionInfo()

            s = self.size()
            pos = QPointF(s.width(), 0)
            self.mInfoLabelCursor.setVisible(self.actionShowCursorValues().isChecked())
            self.mInfoLabelCursor.setPos(pos)

            b = self.actionShowCrosshair().isChecked()
            self.mCrosshairLineH.setVisible(b)
            self.mCrosshairLineV.setVisible(b)
            self.mCrosshairLineV.setPos(mousePoint.x())
            self.mCrosshairLineH.setPos(mousePoint.y())
        else:
            vb.setToolTip('')
            self.mCrosshairLineH.setVisible(False)
            self.mCrosshairLineV.setVisible(False)
            self.mInfoLabelCursor.setVisible(False)

    def actionSpectralProfileRendering(self) -> SpectralProfileRendererWidgetAction:
        return self.viewBox().mActionSpectralProfileRendering

    def optionUseVectorSymbology(self) -> QAction:
        return self.viewBox().mOptionUseVectorSymbology

    def actionProfileSettings(self) -> MaxNumberOfProfilesWidgetAction:
        return self.viewBox().mActionMaxNumberOfProfiles

    def actionXAxis(self) -> XAxisWidgetAction:
        return self.viewBox().mActionXAxis

    def actionShowCursorValues(self) -> QAction:
        return self.viewBox().mActionShowCursorValues

    def actionShowCrosshair(self) -> QAction:
        return self.viewBox().mActionShowCrosshair

    def actionShowSelectedProfilesOnly(self) -> QAction:
        return self.viewBox().mActionShowSelectedProfilesOnly

    def setPlotOverlayItems(self, items):
        """
        Adds a list of PlotItems to be overlayed
        :param items:
        :return:
        """
        if not isinstance(items, list):
            items = [items]
        assert isinstance(items, list)

        for item in items:
            assert isinstance(item, PlotDataItem)

        toRemove = self.mPlotOverlayItems[:]
        for item in toRemove:
            if item in self.plotItem.items:
                item
                self.plotItem.removeItem(item)

        self.mPlotOverlayItems.clear()
        self.mPlotOverlayItems.extend(items)
        for item in items:
            self.plotItem.addItem(item)

        if not self.mXUnitInitialized:

            xUnit = None
            for item in self.mPlotOverlayItems:
                if isinstance(item, SpectralProfilePlotDataItem):
                    if item.mInitialUnitX != self.mXUnit:
                        xUnit = item.mInitialUnitX
                        break

            if xUnit is not None:
                self.setXUnit(xUnit)
                self.mXUnitInitialized = True

    def spectralProfilePlotDataItems(self) -> typing.List[SpectralProfilePlotDataItem]:
        """
        Returns all SpectralProfilePlotDataItems
        """
        return [i for i in self.getPlotItem().items if isinstance(i, SpectralProfilePlotDataItem)]

    def removeSpectralProfilePDIs(self, keys_to_remove: typing.List[typing.Tuple[int, str]], updateScene: bool = True):
        """
        :param updateScene:
        :param keys_to_remove: feature ids to remove
        :type keys_to_remove:
        :return:
        :rtype:
        """
        if len(keys_to_remove) == 0:
            return

        def disconnect(sig, slot):
            while True:
                try:
                    r = sig.disconnect(slot)
                    s = ""
                except:
                    break

        plotItem = self.getPlotItem()
        assert isinstance(plotItem, pg.PlotItem)
        pdisToRemove = [pdi for pdi in self.spectralProfilePlotDataItems() if pdi.key() in keys_to_remove]
        for pdi in pdisToRemove:
            assert isinstance(pdi, SpectralProfilePlotDataItem)
            pdi.setClickable(False)
            disconnect(pdi, self.onProfileClicked)
            plotItem.removeItem(pdi)
            # QtGui.QGraphicsScene.items(self, *args)
            assert pdi not in plotItem.dataItems
            if pdi.key() in self.mPlotDataItems.keys():
                self.mPlotDataItems.pop(pdi.key(), None)

        if updateScene:
            self.scene().update()

    def resetProfileStyles(self):
        """
        Resets the profile colors
        """
        self.profileRenderer().reset()

    def setProfileStyles(self,
                         style: PlotStyle,
                         fids: typing.List[int]):
        """
        Sets the style of single features
        :param style:
        :type style:
        """
        updatedFIDs = self.profileRenderer().setProfilePlotStyle(style, fids)
        self.updateProfileStyles(updatedFIDs)

    def setMaxProfiles(self, n: int):
        """
        Sets the maximum number of profiles.
        :param n: maximum number of profiles visualized
        :type n: int
        """
        self.actionProfileSettings().setMaxProfiles(n)

    def maxProfiles(self) -> int:
        return self.actionProfileSettings().maxProfiles()

    def setSpeclib(self, speclib: SpectralLibrary):
        """
        Sets the SpectralLibrary to be visualized
        :param speclib: SpectralLibrary
        """
        if isinstance(speclib, SpectralLibrary) and speclib == self.speclib():
            return
        self.mUpdateTimer.stop()

        # remove old spectra
        self.removeSpectralProfilePDIs(self.mPlotDataItems.keys())
        self.disconnectSpeclibSignals()
        self.mSpeclib = None

        if isinstance(speclib, SpectralLibrary):
            self.mSpeclib = speclib
            self.connectSpeclibSignals()
            self.onProfileRendererChanged()

        self.mUpdateTimer.start()

    def setDualView(self, dualView: QgsDualView):
        assert isinstance(dualView, QgsDualView)
        speclib = dualView.masterModel().layer()
        assert isinstance(speclib, SpectralLibrary)
        self.mDualView = dualView
        if self.speclib() != speclib:
            self.setSpeclib(speclib)

    def dualView(self) -> QgsDualView:
        return self.mDualView

    def connectSpeclibSignals(self):
        """

        """
        if isinstance(self.mSpeclib, SpectralLibrary):
            self.mSpeclib.selectionChanged.connect(self.onSelectionChanged)
            self.mSpeclib.committedAttributeValuesChanges.connect(self.onCommittedAttributeValuesChanges)
            self.mSpeclib.rendererChanged.connect(self.onProfileRendererChanged)
            self.mSpeclib.sigProfileRendererChanged.connect(self.onProfileRendererChanged)
            self.setProfileRenderer(self.mSpeclib.profileRenderer())
            # additional security to disconnect
            self.mSpeclib.willBeDeleted.connect(self.onWillBeDeleted)

    def onWillBeDeleted(self):
        self.setSpeclib(None)

    def disconnectSpeclibSignals(self):
        """
        Savely disconnects all signals from the linked SpectralLibrary
        """
        if isinstance(self.mSpeclib, SpectralLibrary) and not sip.isdeleted(self.mSpeclib):
            def disconnect(sig, slot):
                while True:
                    try:
                        r = sig.disconnect(slot)
                        s = ""
                    except:
                        break

            disconnect(self.mSpeclib.featureAdded, self.onProfilesAdded)
            disconnect(self.mSpeclib.featuresDeleted, self.onProfilesRemoved)
            disconnect(self.mSpeclib.selectionChanged, self.onSelectionChanged)
            disconnect(self.mSpeclib.committedAttributeValuesChanges, self.onCommittedAttributeValuesChanges)
            disconnect(self.mSpeclib.rendererChanged, self.onProfileRendererChanged)
            disconnect(self.mSpeclib.sigProfileRendererChanged, self.onProfileRendererChanged)
            disconnect(self.mSpeclib.willBeDeleted, self.onWillBeDeleted)

    def speclib(self) -> SpectralLibrary:
        """
        Returns the SpectralLibrary this widget is linked to.
        :return: SpectralLibrary
        """
        return self.mSpeclib

    def onCommittedAttributeValuesChanges(self, layerID, featureMap):
        """
        Reacts on changes in spectral values
        """
        s = ""

        if layerID != self.speclib().id():
            return
        speclib: SpectralLibrary = self.speclib()
        fieldIndices = [speclib.fields().indexOf(f.name()) for f in speclib.spectralValueFields()]
        idxF = self.speclib().fields().indexOf(FIELD_VALUES)
        fids = set()

        for fid, fieldMap in featureMap.items():
            for idx in fieldIndices:
                if idx in fieldMap.keys():
                    fids.add(fid)

        if len(fids) == 0:
            return
        fids = list(fids)
        update = False
        for p in self.speclib().profiles(fids):
            assert isinstance(p, SpectralProfile)
            pdi = self.mPlotDataItems.get(p.key(), None)
            if isinstance(pdi, SpectralProfilePlotDataItem):
                pdi.resetSpectralProfile(p)
            else:
                update = True
        if update:
            self.updateSpectralProfilePlotItems()

    @pyqtSlot()
    def onProfileRendererChanged(self):
        """
        Updates all SpectralProfilePlotDataItems
        """
        profileRenderer: SpectralProfileRenderer = self.profileRenderer()
        self.actionSpectralProfileRendering().setProfileRenderer(profileRenderer)
        # set Background color
        self.setBackground(profileRenderer.backgroundColor)

        # set Foreground color
        for axis in self.plotItem.axes.values():
            ai: pg.AxisItem = axis['item']
            if isinstance(ai, pg.AxisItem):
                ai.setPen(profileRenderer.foregroundColor)
                ai.setTextPen(profileRenderer.foregroundColor)

                # set info color
                self.mInfoLabelCursor.setColor(profileRenderer.infoColor)
                self.mCrosshairLineH.pen.setColor(profileRenderer.infoColor)
                self.mCrosshairLineV.pen.setColor(profileRenderer.infoColor)

        # set Info Color
        self.mInfoLabelCursor.setColor(profileRenderer.infoColor)
        self.mCrosshairLineH.pen.setColor(profileRenderer.infoColor)
        self.mCrosshairLineV.pen.setColor(profileRenderer.infoColor)

        self.updateProfileStyles()

    def profileRenderer(self) -> SpectralProfileRenderer:
        return self.speclib().profileRenderer()

    def onSelectionChanged(self, selected, deselected, clearAndSelect):

        # fidsBefore = [pdi.id() for pdi in self.allSpectralProfilePlotDataItems()]

        self.updateSpectralProfilePlotItems()

        # fidsAfter = [pdi.id() for pdi in self.allSpectralProfilePlotDataItems()]

    """
    def syncLibrary(self):
        s = ""
        # see https://groups.google.com/forum/#!topic/pyqtgraph/kz4U6dswEKg
        # speed problems in case of too many line items
        #profiles = list(self.speclib().profiles())
        self.disableAutoRange()
        self.blockSignals(True)
        self.setViewportUpdateMode(QGraphicsView.NoViewportUpdate)

        self.updateSpectralProfilePlotItems()
        self.updateProfileStyles()
        self.setViewportUpdateMode(QGraphicsView.FullViewportUpdate)
        self.blockSignals(False)
        self.enableAutoRange()
        self.viewport().update()
    """

    def unitConversionFunction(self, unitSrc, unitDst):
        """
        Returns a function to convert a numeric value from unitSrc to unitDst.
        :param unitSrc: str, e.g. `micrometers` or `um` (case insensitive)
        :param unitDst: str, e.g. `nanometers` or `nm` (case insensitive)
        :return: callable, a function of pattern `mappedValues = func(value:list, pdi:SpectralProfilePlotDataItem)`
        """

        return self.mUnitConverter.convertFunction(unitSrc, unitDst)

    def setXUnit(self, unit: str):
        """
        Sets the unit or mapping function to be shown on x-axis.
        :param unit: str, e.g. `nanometers`
        """
        # unit = UnitLookup.baseUnit(unit)
        self.actionXAxis().setUnit(unit)

    def xUnit(self) -> str:
        """
        Returns the unit to be shown on x-axis
        :return: str
        """
        return self.actionXAxis().unit()

    def xAxisUnitModel(self) -> XUnitModel:
        return self.actionXAxis().unitModel()

    def allPlotDataItems(self) -> typing.List[PlotDataItem]:
        """
        Returns all PlotDataItems (not only SpectralProfilePlotDataItems)
        :return: [list-of-PlotDataItems]
        """
        return list(self.mPlotDataItems.values()) + self.mPlotOverlayItems

    def allSpectralProfilePlotDataItems(self) -> typing.List[SpectralProfilePlotDataItem]:
        """
        Returns all SpectralProfilePlotDataItem, including those used as temporary overlays.
        :return: [list-of-SpectralProfilePlotDataItem]
        """
        return [pdi for pdi in self.allPlotDataItems() if isinstance(pdi, SpectralProfilePlotDataItem)]

    def updateXUnit(self):

        unit = self.xUnit()
        label = self.xAxisUnitModel().unitData(unit, role=Qt.DisplayRole)

        # update axis label
        if unit in UnitLookup.metric_units():
            label = 'Wavelength [{}]'.format(unit)
        elif unit in UnitLookup.time_units():
            label = 'Time [{}]'.format(unit)

        elif unit in UnitLookup.date_units():
            if unit == 'DateTime':
                label = 'Date'
            else:
                label = 'Date [{}]'.format(unit)

        self.mXAxis.setUnit(unit, label)

        # update x values
        pdis = self.allSpectralProfilePlotDataItems()
        for pdi in pdis:
            pdi.setMapFunctionX(self.unitConversionFunction(pdi.mInitialUnitX, unit))
            pdi.applyMapFunctions()

    def updateSpectralProfilePlotItems(self):
        pi = self.getPlotItem()
        assert isinstance(pi, SpectralLibraryPlotItem)
        n_max = self.maxProfiles()

        self.mNumberOfValueErrorsProfiles = 0
        self.mNumberOfEmptyProfiles = 0

        keys_visualized: typing.List[typing.Tuple[int, str]] = self.plottedProfileKeys()
        pdis_to_visualize: typing.List[SpectralProfilePlotDataItem] = []
        new_pdis: typing.List[SpectralProfilePlotDataItem] = []
        sort_x_values: bool = self.xUnit() in ['DOI']
        for pkey in self.profileKeysToVisualize():
            if len(pdis_to_visualize) >= n_max:
                break

            fid, field_name = pkey

            pdi: SpectralProfilePlotDataItem = self.mPlotDataItems.get(pkey, None)
            if isinstance(pdi, SpectralProfilePlotDataItem):
                if pdi.valueConversionPossible():
                    pdis_to_visualize.append(pdi)
                else:
                    self.mNumberOfValueErrorsProfiles += 1
            else:
                # create a new PDI
                profile = self.speclib().profile(fid, value_field=field_name)
                assert isinstance(profile, SpectralProfile)
                if profile.isEmpty():
                    self.mNumberOfEmptyProfiles += 1
                    continue

                if not self.mXUnitInitialized:
                    self.setXUnit(profile.xUnit())
                    self.mXUnitInitialized = True

                pdi = SpectralProfilePlotDataItem(profile)
                pdi.setProfileSource(self.speclib())
                pdi.setClickable(True)
                pdi.setVisible(True)
                pdi.setMapFunctionX(self.unitConversionFunction(pdi.mInitialUnitX, self.xUnit()))
                pdi.mSortByXValues = sort_x_values
                pdi.applyMapFunctions()
                pdi.sigProfileClicked.connect(self.onProfileClicked)
                if pdi.valueConversionPossible():
                    new_pdis.append(pdi)
                    pdis_to_visualize.append(pdi)
                else:
                    self.mNumberOfValueErrorsProfiles += 1

        keys_to_visualize = [pdi.key() for pdi in pdis_to_visualize]
        keys_to_remove = [pkey for pkey in keys_visualized if pkey not in keys_to_visualize]
        keys_new = [pdi.key() for pdi in new_pdis]
        if len(keys_to_remove) > 0:
            s = ""
        self.removeSpectralProfilePDIs(keys_to_remove)
        if len(new_pdis) > 0:
            for pdi in new_pdis:
                self.mPlotDataItems[pdi.key()] = pdi
            pi.addItems(new_pdis)

        if isinstance(self.speclib(), SpectralLibrary):
            selectedNow = set(self.speclib().selectedFeatureIds())
        else:
            selectedNow = set()

        selectionChanged = list(selectedNow.symmetric_difference(self.mSelectedIds))
        self.mSelectedIds = selectedNow

        key_to_update_style = [pkey for pkey in keys_to_visualize if pkey[0] in selectionChanged or pkey in keys_new]
        self.updateProfileStyles(key_to_update_style)

        if len(keys_new) > 0 or len(keys_to_remove) > 0 or len(key_to_update_style) > 0:
            pi.update()

    def resetSpectralProfiles(self):
        for pdi in self.spectralProfilePlotDataItems():
            assert isinstance(pdi, SpectralProfilePlotDataItem)
            pdi.resetSpectralProfile()

    def spectralProfilePlotDataItem(self,
                                    fid: typing.Union[int, QgsFeature, SpectralProfile]) -> SpectralProfilePlotDataItem:
        """
        Returns the SpectralProfilePlotDataItem related to SpectralProfile fid
        :param fid: int | QgsFeature | SpectralProfile
        :return: SpectralProfilePlotDataItem
        """
        warnings.warn('Do not use', DeprecationWarning)
        if isinstance(fid, QgsFeature):
            fid = fid.id()
        return self.mPlotDataItems.get(fid)

    def updateProfileStyles(self, keys: typing.List[typing.Tuple[int, str]] = None):
        """
        Updates the styles for a set of SpectralProfilePlotDataItems specified by its feature keys
        :param keys: profile ids to update
        """

        if not isinstance(self.speclib(), SpectralLibrary):
            return

        profileRenderer = self.profileRenderer()

        pdis = self.spectralProfilePlotDataItems()

        # update for requested FIDs only
        if isinstance(keys, list):
            if len(keys) == 0:
                return
            pdis = [pdi for pdi in pdis if pdi.key() in keys]

        # update line colors
        fids2 = [pdi.id() for pdi in pdis]
        styles = profileRenderer.profilePlotStyles(fids2)
        for pdi in pdis:
            style = styles.get(pdi.id())
            if isinstance(style, PlotStyle):
                style.apply(pdi, updateItem=False, visibility=pdi.valueConversionPossible() and style.isVisible())

        # finally, update items
        for pdi in pdis:
            z = 1 if pdi.id() in self.mSelectedIds else 0
            pdi.setZValue(z)
            pdi.updateItems()

    def onProfileClicked(self, fid: int, data: dict):
        """
        Slot to react to mouse-clicks on SpectralProfilePlotDataItems
        :param fid: Feature ID
        :param pdi: SpectralProfilePlotDataItem
        """
        modifiers = QApplication.keyboardModifiers()

        pdi: SpectralProfilePlotDataItem = data.get('pdi')
        if modifiers == Qt.AltModifier:
            x = data['xValue']
            y = data['yValue']
            b = data['idx'] + 1

            if isinstance(pdi, SpectralProfilePlotDataItem):
                profile: SpectralProfile = pdi.spectralProfile()
                if isinstance(profile, SpectralProfile):
                    ptColor: QColor = self.mInfoScatterPoint.opts['brush'].color()
                    self.mInfoScatterPointHtml = f'<span style="color:{ptColor.name()}">' + \
                                                 f'FID:{fid} Bnd:{b}<br/>' + \
                                                 f'x:{x}\ny:{y}<br/>' + \
                                                 textwrap.shorten(profile.name(),
                                                                  width=self.mMaxInfoLength,
                                                                  placeholder='...') + \
                                                 f'</span>'
            else:
                s = ""
            self.mInfoScatterPoint.setData(x=[x],
                                           y=[y],
                                           symbol='o')
            self.mInfoScatterPoint.setVisible(True)

        else:

            if isinstance(pdi, SpectralProfilePlotDataItem) and isinstance(pdi.profileSource(), SpectralLibrary):
                speclib: SpectralLibrary = pdi.profileSource()
                fids = speclib.selectedFeatureIds()

                if modifiers == Qt.NoModifier:
                    fids = [fid]
                elif modifiers == Qt.ShiftModifier or modifiers == Qt.ControlModifier:
                    if fid in fids:
                        fids.remove(fid)
                    else:
                        fids.append(fid)

                speclib.selectByIds(fids)

        self.updatePositionInfo()

    def setYLabel(self, label: str):
        """
        Sets the name of the Y axis
        :param label: str, name
        """
        pi = self.getPlotItem()
        pi.getAxis('left').setLabel(label)

    def yLabel(self) -> str:
        return self.getPlotItem().getAxis('left').label

    def xLabel(self) -> str:
        return self.getPlotItem().getAxis('bottom').label

    def profileStats(self) -> SpectralLibraryPlotStats:
        """
        Returns stats related to existing and visualized SpectralProfiles
        """
        stats = SpectralLibraryPlotStats()
        stats.profiles_plotted_max = self.maxProfiles()


        if isinstance(self.speclib(), SpectralLibrary) and not sip.isdeleted(self.speclib()):
            stats.features_total = self.speclib().featureCount()
            stats.features_selected = self.speclib().selectedFeatureCount()

            stats.filter_mode = self.dualView().filterMode()

            filtered_fids = self.dualView().filteredFeatures()
            selected_fids = self.speclib().selectedFeatureIds()

            stats.features_filtered = len(filtered_fids)

            stats.profiles_total = stats.features_total * len(self.speclib().spectralValueFields())


            stats.profiles_error = self.mNumberOfValueErrorsProfiles
            stats.profiles_empty = self.mNumberOfEmptyProfiles

            for pdi in self.allSpectralProfilePlotDataItems():
                fid, value_field = pdi.key()
                if pdi.isVisible():
                    stats.profiles_plotted += 1

                    if fid in selected_fids:
                        stats.profiles_selected += 1

                    if fid in filtered_fids:
                        stats.profiles_filtered += 1
                else:
                    s = ""

        return stats

    def plottedProfileKeys(self) -> typing.List[typing.Tuple[int, str]]:
        return [pdi.key() for pdi in self.mPlotDataItems.values()]

    def plottedProfileIDs(self) -> typing.List[int]:
        """
        Returns the feature IDs of visualize SpectralProfiles from the connected SpectralLibrary.
        """
        return [pdi.id() for pdi in self.mPlotDataItems.values()]

    def profileKeysToVisualize(self) -> typing.List[typing.Tuple[int, str]]:
        """
        Returns the list of profile/feature ids to be visualized.
        Order of returned keys is equal to its importance.
        1st position = most important, should be plotted on top of all other profiles
        """
        if not isinstance(self.speclib(), SpectralLibrary):
            return []

        fieldNames = [f.name() for f in self.speclib().spectralValueFields()]

        if len(fieldNames) == 0:
            return []

        selectedOnly = self.actionShowSelectedProfilesOnly().isChecked()
        selectedIds = self.speclib().selectedFeatureIds()

        dualView = self.dualView()
        if isinstance(dualView, QgsDualView) and dualView.filteredFeatureCount() > 0:
            allIDs = dualView.filteredFeatures()
            selectedIds = [fid for fid in allIDs if fid in selectedIds]
        else:
            allIDs = self.speclib().allFeatureIds()

        # Order:
        # 1. visible in table
        # 2. selected
        # 3. others

        # overlaid features / current spectral
        priority0 = self.currentProfileIDs()
        priority1 = []  # visible features
        priority2 = []  # selected features
        priority3 = []  # any other : not visible / not selected

        if isinstance(dualView, QgsDualView):
            tv = dualView.tableView()
            assert isinstance(tv, QTableView)
            if not selectedOnly:
                rowHeight = tv.rowViewportPosition(1) - tv.rowViewportPosition(0)
                if rowHeight > 0:
                    for y in range(0, tv.viewport().height(), rowHeight):
                        idx = dualView.tableView().indexAt(QPoint(0, y))
                        if idx.isValid():
                            fid = tv.model().data(idx, role=Qt.UserRole)
                            priority1.append(fid)
            priority2 = self.dualView().masterModel().layer().selectedFeatureIds()
            if not selectedOnly:
                priority3 = dualView.filteredFeatures()
        else:
            priority2 = selectedIds
            if not selectedOnly:
                priority3 = allIDs

        featurePool = np.unique(priority0 + priority1 + priority2 + priority3).tolist()
        toVisualize = sorted(featurePool,
                             key=lambda fid: (fid not in priority0, fid not in priority1, fid not in priority2, fid))

        results = []
        for fid in toVisualize:
            for n in fieldNames:
                results.append((fid, n))
        return results

    def profileIDsToVisualizeOLD(self) -> typing.List[int]:
        """
        Returns the list of profile/feature ids to be visualized.
        Order of returned keys is equal to its importance.
        1st position = most important, should be plotted on top of all other profiles
        """
        if not isinstance(self.speclib(), SpectralLibrary):
            return []

        selectedOnly = self.actionShowSelectedProfilesOnly().isChecked()
        selectedIds = self.speclib().selectedFeatureIds()

        dualView = self.dualView()
        if isinstance(dualView, QgsDualView) and dualView.filteredFeatureCount() > 0:
            allIDs = dualView.filteredFeatures()
            selectedIds = [fid for fid in allIDs if fid in selectedIds]
        else:
            allIDs = self.speclib().allFeatureIds()

        nMax = len(allIDs)

        if nMax <= self.maxProfiles():
            if selectedOnly:
                return [fid for fid in allIDs if fid in selectedIds]
            else:
                return allIDs

        # Order:
        # 1. visible in table
        # 2. selected
        # 3. others

        # overlaid features / current spectral
        priority0 = self.currentProfileIDs()
        priority1 = []  # visible features
        priority2 = []  # selected features
        priority3 = []  # any other : not visible / not selected

        if isinstance(dualView, QgsDualView):
            tv = dualView.tableView()
            assert isinstance(tv, QTableView)
            if not selectedOnly:
                rowHeight = tv.rowViewportPosition(1) - tv.rowViewportPosition(0)
                for y in range(0, tv.viewport().height(), rowHeight):
                    idx = dualView.tableView().indexAt(QPoint(0, y))
                    if idx.isValid():
                        fid = tv.model().data(idx, role=Qt.UserRole)
                        priority1.append(fid)
            priority2 = self.dualView().masterModel().layer().selectedFeatureIds()
            if not selectedOnly:
                priority3 = dualView.filteredFeatures()
        else:
            priority2 = selectedIds
            if not selectedOnly:
                priority3 = allIDs

        featurePool = np.unique(priority0 + priority1 + priority2).tolist()
        toVisualize = sorted(featurePool,
                             key=lambda fid: (fid not in priority0, fid not in priority1, fid not in priority2, fid))
        maxProfiles = self.maxProfiles()
        if len(toVisualize) > maxProfiles:
            return sorted(toVisualize[0:maxProfiles])
        else:
            toVisualize = sorted(toVisualize)
            nMissing = min(maxProfiles - len(toVisualize), len(priority3))
            if nMissing > 0:
                toVisualize += sorted(priority3[0:nMissing])
            return toVisualize

    def dragEnterEvent(self, event: QDragEnterEvent):
        if containsSpeclib(event.mimeData()):
            event.accept()
        else:
            super().dragEnterEvent(event)

    def dragMoveEvent(self, event: QDragMoveEvent):
        if not containsSpeclib(event.mimeData()):
            super().dragMoveEvent(event)

    def dropEvent(self, event: QDropEvent):
        assert isinstance(event, QDropEvent)
        mimeData = event.mimeData()
        if containsSpeclib(mimeData) and isinstance(self.speclib(), SpectralLibrary):
            speclib = SpectralLibrary.readFromMimeData(mimeData)
            # print(f'DROP SPECLIB {speclib}')
            if isinstance(speclib, SpectralLibrary) and len(speclib) > 0:

                b = self.speclib().isEditable()
                self.speclib().startEditing()
                self.speclib().addSpeclib(speclib)
                if not b:
                    self.speclib().commitChanges()
            event.accept()
        else:
            super().dropEvent(event)


class SpectralProfileValueTableModel(QAbstractTableModel):
    """
    A TableModel to show and edit spectral values of a SpectralProfile
    """

    def __init__(self, *args, **kwds):
        super(SpectralProfileValueTableModel, self).__init__(*args, **kwds)

        self.mColumnDataTypes = [float, float]
        self.mColumnDataUnits = ['-', '-']
        self.mValues = EMPTY_PROFILE_VALUES.copy()

    def setProfileData(self, values):
        """
        :param values:
        :return:
        """
        if isinstance(values, SpectralProfile):
            values = values.values()
        assert isinstance(values, dict)

        for k in EMPTY_PROFILE_VALUES.keys():
            assert k in values.keys()

        for i, k in enumerate(['y', 'x']):
            if values[k] and len(values[k]) > 0:
                self.setColumnDataType(i, type(values[k][0]))
            else:
                self.setColumnDataType(i, float)
        self.setColumnValueUnit('y', values.get('yUnit', ''))
        self.setColumnValueUnit('x', values.get('xUnit', ''))

        self.beginResetModel()
        self.mValues.update(values)
        self.endResetModel()

    def values(self) -> dict:
        """
        Returns the value dictionary of a SpectralProfile
        :return: dict
        """
        return self.mValues

    def rowCount(self, QModelIndex_parent=None, *args, **kwargs):
        if self.mValues['y'] is None:
            return 0
        else:
            return len(self.mValues['y'])

    def columnCount(self, parent=QModelIndex()):
        return 2

    def data(self, index, role=Qt.DisplayRole):
        if role is None or not index.isValid():
            return None

        c = index.column()
        i = index.row()

        if role in [Qt.DisplayRole, Qt.EditRole]:
            value = None
            if c == 0:
                value = self.mValues['y'][i]

            elif c == 1:
                value = self.mValues['x'][i]

            # log('data: {} {}'.format(type(value), value))
            return value

        if role == Qt.UserRole:
            return self.mValues

        return None

    def setData(self, index, value, role=None):
        if role is None or not index.isValid():
            return None

        c = index.column()
        i = index.row()

        if role == Qt.EditRole:
            # cast to correct data type
            dt = self.mColumnDataTypes[c]
            value = dt(value)

            if c == 0:
                self.mValues['y'][i] = value
                return True
            elif c == 1:
                self.mValues['x'][i] = value
                return True
        return False

    def index2column(self, index) -> int:
        """
        Returns a column index
        :param index: QModelIndex, int or str from  ['x','y']
        :return: int
        """
        if isinstance(index, str):
            index = ['y', 'x'].index(index.strip().lower())
        elif isinstance(index, QModelIndex):
            index = index.column()

        assert isinstance(index, int) and index >= 0
        return index

    def setColumnValueUnit(self, index, valueUnit: str):
        """
        Sets the unit of the value column
        :param index: 'y','x', respective 0, 1
        :param valueUnit: str with unit, e.g. 'Reflectance' or 'um'
        """
        index = self.index2column(index)
        if valueUnit is None:
            valueUnit = '-'

        assert isinstance(valueUnit, str)

        if self.mColumnDataUnits[index] != valueUnit:
            self.mColumnDataUnits[index] = valueUnit
            self.headerDataChanged.emit(Qt.Horizontal, index, index)
            self.sigColumnValueUnitChanged.emit(index, valueUnit)

    sigColumnValueUnitChanged = pyqtSignal(int, str)

    def setColumnDataType(self, index, dataType: type):
        """
        Sets the numeric dataType in which spectral values are returned
        :param index: 'y','x', respective 0, 1
        :param dataType: int or float (default)
        """
        index = self.index2column(index)
        if isinstance(dataType, str):
            i = ['Integer', 'Float'].index(dataType)
            dataType = [int, float][i]

        assert dataType in [int, float]

        if self.mColumnDataTypes[index] != dataType:
            self.mColumnDataTypes[index] = dataType

            if index == 0:
                y = self.mValues.get('y')
                if isinstance(y, list) and len(y) > 0:
                    self.mValues['y'] = [dataType(v) for v in self.mValues['y']]
            elif index == 1:
                x = self.mValues.get('x')
                if isinstance(x, list) and len(x) > 0:
                    self.mValues['x'] = [dataType(v) for v in self.mValues['x']]

            self.dataChanged.emit(self.createIndex(0, index), self.createIndex(self.rowCount(), index))
            self.sigColumnDataTypeChanged.emit(index, dataType)

    sigColumnDataTypeChanged = pyqtSignal(int, type)

    def flags(self, index):
        if index.isValid():
            c = index.column()
            flags = Qt.ItemIsEnabled | Qt.ItemIsSelectable

            if c == 0:
                flags = flags | Qt.ItemIsEditable
            elif c == 1 and self.mValues['xUnit']:
                flags = flags | Qt.ItemIsEditable
            return flags
            # return item.qt_flags(index.column())
        return None

    def headerData(self, col, orientation, role):
        if Qt is None:
            return None
        if orientation == Qt.Horizontal and role in [Qt.DisplayRole, Qt.ToolTipRole]:
            name = ['Y', 'X'][col]
            unit = self.mColumnDataUnits[col]
            if unit in EMPTY_VALUES:
                unit = '-'
            return '{} [{}]'.format(name, unit)
        elif orientation == Qt.Vertical and role == Qt.DisplayRole:
            return col
        return None


class SpectralProfileEditorWidget(QWidget):
    sigProfileValuesChanged = pyqtSignal(dict)

    def __init__(self, *args, **kwds):
        super(SpectralProfileEditorWidget, self).__init__(*args, **kwds)
        loadUi(speclibUiPath('spectralprofileeditorwidget.ui'), self)
        self.mDefault = None
        self.mModel = SpectralProfileValueTableModel(parent=self)
        self.mModel.dataChanged.connect(lambda: self.sigProfileValuesChanged.emit(self.profileValues()))
        self.mModel.sigColumnValueUnitChanged.connect(self.onValueUnitChanged)
        self.mModel.sigColumnDataTypeChanged.connect(self.onDataTypeChanged)

        self.cbYUnit.currentTextChanged.connect(lambda unit: self.mModel.setColumnValueUnit(0, unit))
        self.cbXUnit.currentTextChanged.connect(lambda unit: self.mModel.setColumnValueUnit(1, unit))

        self.cbYUnitDataType.currentTextChanged.connect(lambda v: self.mModel.setColumnDataType(0, v))
        self.cbXUnitDataType.currentTextChanged.connect(lambda v: self.mModel.setColumnDataType(1, v))

        self.actionReset.triggered.connect(self.resetProfileValues)
        self.btnReset.setDefaultAction(self.actionReset)

        self.onDataTypeChanged(0, float)
        self.onDataTypeChanged(1, float)

        self.setProfileValues(EMPTY_PROFILE_VALUES.copy())

    def initConfig(self, conf: dict):
        """
        Initializes widget elements like QComboBoxes etc.
        :param conf: dict
        """

        if 'xUnitList' in conf.keys():
            self.cbXUnit.addItems(conf['xUnitList'])

        if 'yUnitList' in conf.keys():
            self.cbYUnit.addItems(conf['yUnitList'])

    def onValueUnitChanged(self, index: int, unit: str):
        comboBox = [self.cbYUnit, self.cbXUnit][index]
        setComboboxValue(comboBox, unit)

    def onDataTypeChanged(self, index: int, dataType: type):

        if dataType == int:
            typeString = 'Integer'
        elif dataType == float:
            typeString = 'Float'
        else:
            raise NotImplementedError()
        comboBox = [self.cbYUnitDataType, self.cbXUnitDataType][index]

        setComboboxValue(comboBox, typeString)

    def setProfileValues(self, values):
        """
        Sets the profile values to be shown
        :param values: dict() or SpectralProfile
        :return:
        """

        if isinstance(values, SpectralProfile):
            values = values.values()

        assert isinstance(values, dict)
        import copy
        self.mDefault = copy.deepcopy(values)
        self.mModel.setProfileData(values)

    def resetProfileValues(self):
        self.setProfileValues(self.mDefault)

    def profileValues(self) -> dict:
        """
        Returns the value dictionary of a SpectralProfile
        :return: dict
        """
        return self.mModel.values()


class SpectralProfileEditorWidgetWrapper(QgsEditorWidgetWrapper):

    def __init__(self, vl: QgsVectorLayer, fieldIdx: int, editor: QWidget, parent: QWidget):
        super(SpectralProfileEditorWidgetWrapper, self).__init__(vl, fieldIdx, editor, parent)
        self.mEditorWidget = None
        self.mLabel = None
        self.mDefaultValue = None

    def createWidget(self, parent: QWidget):
        # log('createWidget')
        w = None
        if not self.isInTable(parent):
            w = SpectralProfileEditorWidget(parent=parent)
        else:
            # w = PlotStyleButton(parent)
            w = QWidget(parent)
            w.setVisible(False)
        return w

    def initWidget(self, editor: QWidget):
        # log(' initWidget')
        conf = self.config()

        if isinstance(editor, SpectralProfileEditorWidget):
            self.mEditorWidget = editor
            self.mEditorWidget.sigProfileValuesChanged.connect(self.onValueChanged)
            self.mEditorWidget.initConfig(conf)

        if isinstance(editor, QWidget):
            self.mLabel = editor
            self.mLabel.setVisible(False)
            self.mLabel.setToolTip('Use Form View to edit values')

    def onValueChanged(self, *args):
        self.valueChanged.emit(self.value())
        s = ""

    def valid(self, *args, **kwargs) -> bool:
        return isinstance(self.mEditorWidget, SpectralProfileEditorWidget) or isinstance(self.mLabel, QWidget)

    def value(self, *args, **kwargs):
        value = self.mDefaultValue
        if isinstance(self.mEditorWidget, SpectralProfileEditorWidget):
            v = self.mEditorWidget.profileValues()
            value = encodeProfileValueDict(v)

        return value

    def setEnabled(self, enabled: bool):

        if self.mEditorWidget:
            self.mEditorWidget.setEnabled(enabled)

    def setValue(self, value):
        if isinstance(self.mEditorWidget, SpectralProfileEditorWidget):
            self.mEditorWidget.setProfileValues(decodeProfileValueDict(value))
        self.mDefaultValue = value
        # if isinstance(self.mLabel, QLabel):
        #    self.mLabel.setText(value2str(value))


class SpectralProfileEditorConfigWidget(QgsEditorConfigWidget):

    def __init__(self, vl: QgsVectorLayer, fieldIdx: int, parent: QWidget):

        super(SpectralProfileEditorConfigWidget, self).__init__(vl, fieldIdx, parent)
        loadUi(speclibUiPath('spectralprofileeditorconfigwidget.ui'), self)

        self.mLastConfig = {}

        self.tbXUnits.textChanged.connect(lambda: self.changed.emit())
        self.tbYUnits.textChanged.connect(lambda: self.changed.emit())

        self.tbResetX.setDefaultAction(self.actionResetX)
        self.tbResetY.setDefaultAction(self.actionResetY)

    def unitTextBox(self, dim: str) -> QPlainTextEdit:
        if dim == 'x':
            return self.tbXUnits
        elif dim == 'y':
            return self.tbYUnits
        else:
            raise NotImplementedError()

    def units(self, dim: str) -> list:
        textEdit = self.unitTextBox(dim)
        assert isinstance(textEdit, QPlainTextEdit)
        values = []
        for line in textEdit.toPlainText().splitlines():
            v = line.strip()
            if len(v) > 0 and v not in values:
                values.append(v)
        return values

    def setUnits(self, dim: str, values: list):
        textEdit = self.unitTextBox(dim)
        assert isinstance(textEdit, QPlainTextEdit)
        textEdit.setPlainText('\n'.join(values))

    def config(self, *args, **kwargs) -> dict:
        config = {'xUnitList': self.units('x'),
                  'yUnitList': self.units('y')
                  }
        return config

    def setConfig(self, config: dict):
        if 'xUnitList' in config.keys():
            self.setUnits('x', config['xUnitList'])

        if 'yUnitList' in config.keys():
            self.setUnits('y', config['yUnitList'])

        self.mLastConfig = config
        # print('setConfig')

    def resetUnits(self, dim: str):

        if dim == 'x' and 'xUnitList' in self.mLastConfig.keys():
            self.setUnit('x', self.mLastConfig['xUnitList'])

        if dim == 'y' and 'yUnitList' in self.mLastConfig.keys():
            self.setUnit('y', self.mLastConfig['yUnitList'])


class SpectralProfileEditorWidgetFactory(QgsEditorWidgetFactory):

    def __init__(self, name: str):

        super(SpectralProfileEditorWidgetFactory, self).__init__(name)

        self.mConfigurations = {}

    def configWidget(self, layer: QgsVectorLayer, fieldIdx: int, parent=QWidget) -> SpectralProfileEditorConfigWidget:
        """
        Returns a SpectralProfileEditorConfigWidget
        :param layer: QgsVectorLayer
        :param fieldIdx: int
        :param parent: QWidget
        :return: SpectralProfileEditorConfigWidget
        """

        w = SpectralProfileEditorConfigWidget(layer, fieldIdx, parent)
        key = self.configKey(layer, fieldIdx)
        w.setConfig(self.readConfig(key))
        w.changed.connect(lambda: self.writeConfig(key, w.config()))
        return w

    def configKey(self, layer: QgsVectorLayer, fieldIdx: int):
        """
        Returns a tuple to be used as dictionary key to identify a layer field configuration.
        :param layer: QgsVectorLayer
        :param fieldIdx: int
        :return: (str, int)
        """
        return (layer.id(), fieldIdx)

    def create(self, layer: QgsVectorLayer, fieldIdx: int, editor: QWidget,
               parent: QWidget) -> SpectralProfileEditorWidgetWrapper:
        """
        Create a SpectralProfileEditorWidgetWrapper
        :param layer: QgsVectorLayer
        :param fieldIdx: int
        :param editor: QWidget
        :param parent: QWidget
        :return: SpectralProfileEditorWidgetWrapper
        """
        w = SpectralProfileEditorWidgetWrapper(layer, fieldIdx, editor, parent)
        return w

    def writeConfig(self, key: tuple, config: dict):
        """
        :param key: tuple (str, int), as created with .configKey(layer, fieldIdx)
        :param config: dict with config values
        """
        self.mConfigurations[key] = config
        # print('Save config')
        # print(config)

    def readConfig(self, key: tuple):
        """
        :param key: tuple (str, int), as created with .configKey(layer, fieldIdx)
        :return: {}
        """
        if key in self.mConfigurations.keys():
            conf = self.mConfigurations[key]
        else:
            # return the very default configuration
            conf = {'xUnitList': X_UNITS[:],
                    'yUnitList': Y_UNITS[:]
                    }
        # print('Read config')
        # print((key, conf))
        return conf

    def fieldScore(self, vl: QgsVectorLayer, fieldIdx: int) -> int:
        """
        This method allows disabling this editor widget type for a certain field.
        0: not supported: none String fields
        5: maybe support String fields with length <= 400
        20: specialized support: String fields with length > 400

        :param vl: QgsVectorLayer
        :param fieldIdx: int
        :return: int
        """
        # log(' fieldScore()')
        field = vl.fields().at(fieldIdx)
        assert isinstance(field, QgsField)
        if field.type() == QVariant.ByteArray:
            return 20
        else:
            return 0


def registerSpectralProfileEditorWidget():
    reg = QgsGui.editorWidgetRegistry()

    if not EDITOR_WIDGET_REGISTRY_KEY in reg.factories().keys():
        global SPECTRAL_PROFILE_EDITOR_WIDGET_FACTORY
        SPECTRAL_PROFILE_EDITOR_WIDGET_FACTORY = SpectralProfileEditorWidgetFactory(EDITOR_WIDGET_REGISTRY_KEY)
        reg.registerWidget(EDITOR_WIDGET_REGISTRY_KEY, SPECTRAL_PROFILE_EDITOR_WIDGET_FACTORY)


class SpectralLibraryWidget(AttributeTableWidget):
    sigFilesCreated = pyqtSignal(list)
    sigLoadFromMapRequest = pyqtSignal()
    sigMapExtentRequested = pyqtSignal(SpatialExtent)
    sigMapCenterRequested = pyqtSignal(SpatialPoint)
    sigCurrentProfilesChanged = pyqtSignal(list)

    def __init__(self, *args, speclib: SpectralLibrary = None, mapCanvas: QgsMapCanvas = None, **kwds):

        if not isinstance(speclib, SpectralLibrary):
            speclib = SpectralLibrary()

        super().__init__(speclib)
        self.setWindowIcon(QIcon(':/qps/ui/icons/speclib.svg'))
        self.mQgsStatusBar = QgsStatusBar(self.statusBar())
        self.mQgsStatusBar.setParentStatusBar(self.statusBar())
        self.mStatusLabel: SpectralLibraryInfoLabel = SpectralLibraryInfoLabel()
        self.mStatusLabel.setTextFormat(Qt.RichText)
        self.mQgsStatusBar.addPermanentWidget(self.mStatusLabel, 1, QgsStatusBar.AnchorLeft)

        self.mIODialogs: typing.List[QWidget] = list()

        from .io.envi import EnviSpectralLibraryIO
        from .io.csvdata import CSVSpectralLibraryIO
        from .io.asd import ASDSpectralLibraryIO
        from .io.ecosis import EcoSISSpectralLibraryIO
        from .io.specchio import SPECCHIOSpectralLibraryIO
        from .io.artmo import ARTMOSpectralLibraryIO
        from .io.vectorsources import VectorSourceSpectralLibraryIO
        from .io.rastersources import RasterSourceSpectralLibraryIO
        self.mSpeclibIOInterfaces = [
            EnviSpectralLibraryIO(),
            CSVSpectralLibraryIO(),
            ARTMOSpectralLibraryIO(),
            ASDSpectralLibraryIO(),
            EcoSISSpectralLibraryIO(),
            SPECCHIOSpectralLibraryIO(),
            VectorSourceSpectralLibraryIO(),
            RasterSourceSpectralLibraryIO(),
        ]

        self.mSpeclibIOInterfaces = sorted(self.mSpeclibIOInterfaces, key=lambda c: c.__class__.__name__)

        self.tableView().willShowContextMenu.connect(self.onWillShowContextMenuAttributeTable)
        self.mMainView.showContextMenuExternally.connect(self.onShowContextMenuAttributeEditor)

        self.mPlotWidget: SpectralLibraryPlotWidget = SpectralLibraryPlotWidget()
        assert isinstance(self.mPlotWidget, SpectralLibraryPlotWidget)
        self.mPlotWidget.setDualView(self.mMainView)
        self.mStatusLabel.setPlotWidget(self.mPlotWidget)
        self.mPlotWidget.mUpdateTimer.timeout.connect(self.mStatusLabel.update)

        l = QVBoxLayout()
        l.addWidget(self.mPlotWidget)
        l.setContentsMargins(0, 0, 0, 0)
        l.setSpacing(0)
        self.widgetRight.setLayout(l)
        self.widgetRight.setVisible(True)

        # define Actions and Options

        self.actionSelectProfilesFromMap = QAction(r'Select Profiles from Map')
        self.actionSelectProfilesFromMap.setToolTip(r'Select new profile from map')
        self.actionSelectProfilesFromMap.setIcon(QIcon(':/qps/ui/icons/profile_identify.svg'))
        self.actionSelectProfilesFromMap.setVisible(False)
        self.actionSelectProfilesFromMap.triggered.connect(self.sigLoadFromMapRequest.emit)

        self.actionAddProfiles = QAction('Add Profile(s)')
        self.actionAddProfiles.setToolTip('Adds currently overlaid profiles to the spectral library')
        self.actionAddProfiles.setIcon(QIcon(':/qps/ui/icons/plus_green_icon.svg'))
        self.actionAddProfiles.triggered.connect(self.addCurrentSpectraToSpeclib)

        self.actionAddCurrentProfiles = QAction('Add Profiles(s)')
        self.actionAddCurrentProfiles.setToolTip('Adds currently overlaid profiles to the spectral library')
        self.actionAddCurrentProfiles.setIcon(QIcon(':/qps/ui/icons/plus_green_icon.svg'))
        self.actionAddCurrentProfiles.triggered.connect(self.addCurrentSpectraToSpeclib)

        self.optionAddCurrentProfilesAutomatically = QAction('Add profiles automatically')
        self.optionAddCurrentProfilesAutomatically.setToolTip('Activate to add profiles automatically '
                                                              'into the spectral library')
        self.optionAddCurrentProfilesAutomatically.setIcon(QIcon(':/qps/ui/icons/profile_add_auto.svg'))
        self.optionAddCurrentProfilesAutomatically.setCheckable(True)
        self.optionAddCurrentProfilesAutomatically.setChecked(False)

        self.actionImportVectorRasterSource = QAction('Import profiles from raster + vector source')
        self.actionImportVectorRasterSource.setToolTip('Import spectral profiles from a raster image '
                                                       'based on vector geometries (Points).')
        self.actionImportVectorRasterSource.setIcon(QIcon(':/images/themes/default/mActionAddOgrLayer.svg'))
        self.actionImportVectorRasterSource.triggered.connect(self.onImportFromRasterSource)

        m = QMenu()
        m.addAction(self.actionAddCurrentProfiles)
        m.addAction(self.optionAddCurrentProfilesAutomatically)
        self.actionAddProfiles.setMenu(m)

        self.actionImportSpeclib = QAction('Import Spectral Profiles')
        self.actionImportSpeclib.setToolTip('Import spectral profiles from other data sources')
        self.actionImportSpeclib.setIcon(QIcon(':/qps/ui/icons/speclib_add.svg'))
        m = QMenu()
        m.addAction(self.actionImportVectorRasterSource)
        m.addSeparator()
        self.createSpeclibImportMenu(m)
        self.actionImportSpeclib.setMenu(m)
        self.actionImportSpeclib.triggered.connect(self.onImportSpeclib)

        self.actionExportSpeclib = QAction('Export Spectral Profiles')
        self.actionExportSpeclib.setToolTip('Export spectral profiles to other data formats')
        self.actionExportSpeclib.setIcon(QIcon(':/qps/ui/icons/speclib_save.svg'))

        m = QMenu()
        self.createSpeclibExportMenu(m)
        self.actionExportSpeclib.setMenu(m)
        self.actionExportSpeclib.triggered.connect(self.onExportSpectra)

        self.tbSpeclibAction = QToolBar('Spectral Profiles')
        self.tbSpeclibAction.addAction(self.actionSelectProfilesFromMap)
        self.tbSpeclibAction.addAction(self.actionAddProfiles)
        self.tbSpeclibAction.addAction(self.actionImportSpeclib)
        self.tbSpeclibAction.addAction(self.actionExportSpeclib)

        self.tbSpeclibAction.addSeparator()
        self.cbXAxisUnit = self.plotWidget().actionXAxis().createUnitComboBox()
        self.tbSpeclibAction.addWidget(self.cbXAxisUnit)
        self.tbSpeclibAction.addAction(self.plotWidget().optionUseVectorSymbology())

        self.insertToolBar(self.mToolbar, self.tbSpeclibAction)

        self.actionShowProperties = QAction('Show Spectral Library Poperties')
        self.actionShowProperties.setToolTip('Show Spectral Library Properties')
        self.actionShowProperties.setIcon(QIcon(':/images/themes/default/propertyicons/system.svg'))
        self.actionShowProperties.triggered.connect(self.showProperties)

        self.btnShowProperties = QToolButton()
        self.btnShowProperties.setAutoRaise(True)
        self.btnShowProperties.setDefaultAction(self.actionShowProperties)

        self.centerBottomLayout.insertWidget(self.centerBottomLayout.indexOf(self.mAttributeViewButton),
                                             self.btnShowProperties)

        self.setAcceptDrops(True)

    def tableView(self) -> QgsAttributeTableView:
        return self.mMainView.tableView()

    def onShowContextMenuAttributeEditor(self, menu: QgsActionMenu, fid):
        menu.addSeparator()
        self.addProfileStyleMenu(menu)

    def onWillShowContextMenuAttributeTable(self, menu: QMenu, atIndex: QModelIndex):
        """
        Create the QMenu for the AttributeTable
        :param menu:
        :param atIndex:
        :return:
        """
        menu.addSeparator()
        self.addProfileStyleMenu(menu)

    def addProfileStyleMenu(self, menu: QMenu):
        selectedFIDs = self.tableView().selectedFeaturesIds()
        n = len(selectedFIDs)
        menuProfileStyle = menu.addMenu('Profile Style')
        wa = QWidgetAction(menuProfileStyle)

        btnResetProfileStyles = QPushButton('Reset')
        btnApplyProfileStyle = QPushButton('Apply')

        plotStyle = self.plotWidget().profileRenderer().profileStyle
        if n == 0:
            btnResetProfileStyles.setText('Reset All')
            btnResetProfileStyles.clicked.connect(self.plotWidget().resetProfileStyles)
            btnResetProfileStyles.setToolTip('Resets all profile styles')
        else:
            for fid in selectedFIDs:
                ps = self.plotWidget().profileRenderer().profilePlotStyle(fid, ignore_selection=True)
                if isinstance(ps, PlotStyle):
                    plotStyle = ps.clone()
                break

            btnResetProfileStyles.setText('Reset Selected')
            btnResetProfileStyles.clicked.connect(
                lambda *args, fids=selectedFIDs: self.plotWidget().setProfileStyles(None, fids))

        psw = PlotStyleWidget(plotStyle=plotStyle)
        psw.setPreviewVisible(False)
        psw.cbIsVisible.setVisible(False)
        btnApplyProfileStyle.clicked.connect(lambda *args, fids=selectedFIDs, w=psw:
                                             self.plotWidget().setProfileStyles(psw.plotStyle(), fids))

        hb = QHBoxLayout()
        hb.addWidget(btnResetProfileStyles)
        hb.addWidget(btnApplyProfileStyle)
        l = QVBoxLayout()
        l.addWidget(psw)
        l.addLayout(hb)

        frame = QFrame()
        frame.setLayout(l)
        wa.setDefaultWidget(frame)
        menuProfileStyle.addAction(wa)

    def showProperties(self, *args):

        from ..layerproperties import showLayerPropertiesDialog

        showLayerPropertiesDialog(self.speclib(), None, parent=self, useQGISDialog=True)

        s = ""

    def createSpeclibImportMenu(self, menu: QMenu):
        """
        :return: QMenu with QActions and submenus to import SpectralProfiles
        """
        separated = []
        from .io.rastersources import RasterSourceSpectralLibraryIO

        for iface in self.mSpeclibIOInterfaces:
            assert isinstance(iface, AbstractSpectralLibraryIO), iface
            if isinstance(iface, RasterSourceSpectralLibraryIO):
                separated.append(iface)
            else:
                iface.addImportActions(self.speclib(), menu)

        if len(separated) > 0:
            menu.addSeparator()
            for iface in separated:
                iface.addImportActions(self.speclib(), menu)

    def createSpeclibExportMenu(self, menu: QMenu):
        """
        :return: QMenu with QActions and submenus to export the SpectralLibrary
        """
        separated = []
        from .io.rastersources import RasterSourceSpectralLibraryIO
        for iface in self.mSpeclibIOInterfaces:
            assert isinstance(iface, AbstractSpectralLibraryIO)
            if isinstance(iface, RasterSourceSpectralLibraryIO):
                separated.append(iface)
            else:
                iface.addExportActions(self.speclib(), menu)

        if len(separated) > 0:
            menu.addSeparator()
            for iface in separated:
                iface.addExportActions(self.speclib(), menu)

    def plotWidget(self) -> SpectralLibraryPlotWidget:
        return self.mPlotWidget

    def plotItem(self) -> SpectralLibraryPlotItem:
        """
        :return: SpectralLibraryPlotItem
        """
        return self.mPlotWidget.getPlotItem()

    def updatePlot(self):
        self.plotWidget().updatePlot()

    def speclib(self) -> SpectralLibrary:
        return self.mLayer

    def spectralLibrary(self) -> SpectralLibrary:
        return self.speclib()

    def addSpeclib(self, speclib: SpectralLibrary):
        assert isinstance(speclib, SpectralLibrary)
        sl = self.speclib()
        wasEditable = sl.isEditable()
        try:
            sl.startEditing()
            info = 'Add {} profiles from {} ...'.format(len(speclib), speclib.name())
            sl.beginEditCommand(info)
            sl.addSpeclib(speclib)
            sl.endEditCommand()
            if not wasEditable:
                sl.commitChanges()
        except Exception as ex:
            print(ex, file=sys.stderr)
            pass

    def addCurrentSpectraToSpeclib(self, *args):
        """
        Adds all current spectral profiles to the "persistent" SpectralLibrary
        """

        fids = self.plotWidget().currentProfileIDs()
        self.plotWidget().mTEMPORARY_HIGHLIGHTED.clear()
        self.plotWidget().updateProfileStyles(fids)

    def setCurrentProfiles(self,
                           currentProfiles: list,
                           profileStyles: typing.Dict[SpectralProfile, PlotStyle] = None):
        assert isinstance(currentProfiles, list)

        if not isinstance(profileStyles, dict):
            profileStyles = dict()

        speclib: SpectralLibrary = self.speclib()
        plotWidget: SpectralLibraryPlotWidget = self.plotWidget()

        #  stop plot updates
        plotWidget.mUpdateTimer.stop()
        restart_editing = not speclib.startEditing()
        oldCurrentKeys = self.plotWidget().currentProfileKeys()
        oldCurrentIDs = self.plotWidget().currentProfileIDs()
        addAuto: bool = self.optionAddCurrentProfilesAutomatically.isChecked()

        if not addAuto:
            # delete previous current profiles from speclib
            speclib.deleteFeatures(oldCurrentIDs)
            plotWidget.removeSpectralProfilePDIs(oldCurrentKeys, updateScene=False)
            # now there shouldn't be any PDI or style ref related to an old ID
        else:
            self.addCurrentSpectraToSpeclib()

        self.plotWidget().mTEMPORARY_HIGHLIGHTED.clear()
        # if necessary, convert QgsFeatures to SpectralProfiles
        for i in range(len(currentProfiles)):
            p = currentProfiles[i]
            assert isinstance(p, QgsFeature)
            if not isinstance(p, SpectralProfile):
                p = SpectralProfile.fromQgsFeature(p)
                currentProfiles[i] = p

        # add current profiles to speclib
        oldIDs = set(speclib.allFeatureIds())
        res = speclib.addProfiles(currentProfiles)

        self.speclib().commitChanges()
        if restart_editing:
            speclib.startEditing()

        addedIDs = sorted(set(speclib.allFeatureIds()).difference(oldIDs))
        addedKeys = []
        value_fields = [f.name() for f in self.speclib().spectralValueFields()]

        for id in addedIDs:
            for n in value_fields:
                addedKeys.append((id, n))
        # set profile style
        PROFILE2FID = dict()
        for p, fid in zip(currentProfiles, addedIDs):
            PROFILE2FID[p] = fid

        renderer = self.speclib().profileRenderer()

        customStyles = set(profileStyles.values())
        if len(customStyles) > 0:
            profileRenderer = plotWidget.profileRenderer()
            for customStyle in customStyles:
                fids = [PROFILE2FID[p] for p, s in profileStyles.items() if s == customStyle]
                profileRenderer.setProfilePlotStyle(customStyle, fids)
            plotWidget.setProfileRenderer(profileRenderer)

        # set current profiles highlighted

        if not addAuto:
            # give current spectra the current spectral style
            self.plotWidget().mTEMPORARY_HIGHLIGHTED.update(addedKeys)

        plotWidget.mUpdateTimer.start()

    def currentProfiles(self) -> typing.List[SpectralProfile]:
        return self.mPlotWidget.currentProfiles()

    def canvas(self) -> QgsMapCanvas:
        """
        Returns the internal, hidden QgsMapCanvas. Note: not to be used in other widgets!
        :return: QgsMapCanvas
        """
        return self.mMapCanvas

    def setAddCurrentProfilesAutomatically(self, b: bool):
        self.optionAddCurrentProfilesAutomatically.setChecked(b)

    def dropEvent(self, event):
        self.plotWidget().dropEvent(event)

    def dragEnterEvent(self, event: QDragEnterEvent):
        self.plotWidget().dragEnterEvent(event)

    def onImportSpeclib(self):
        """
        Imports a SpectralLibrary
        :param path: str
        """

        slib = SpectralLibrary.readFromSourceDialog(self)

        if isinstance(slib, SpectralLibrary) and len(slib) > 0:
            self.addSpeclib(slib)

    def onImportFromRasterSource(self):
        from .io.rastersources import SpectralProfileImportPointsDialog
        d = SpectralProfileImportPointsDialog(parent=self)
        d.finished.connect(lambda *args, d=d: self.onIODialogFinished(d))
        d.show()
        self.mIODialogs.append(d)

    def onIODialogFinished(self, w: QWidget):
        from .io.rastersources import SpectralProfileImportPointsDialog
        if isinstance(w, SpectralProfileImportPointsDialog):
            if w.result() == QDialog.Accepted:
                profiles = w.profiles()
                info = w.rasterSource().name()
                self.addProfiles(profiles, add_missing_fields=w.allAttributes())
            else:
                s = ""

        if w in self.mIODialogs:
            self.mIODialogs.remove(w)
        w.close()

    def addProfiles(self, profiles, add_missing_fields: bool = False):
        b = self.speclib().isEditable()
        self.speclib().startEditing()
        self.speclib().beginEditCommand('Add {} profiles'.format(len(profiles)))
        self.speclib().addProfiles(profiles, addMissingFields=add_missing_fields)
        self.speclib().endEditCommand()
        self.speclib().commitChanges()
        if b:
            self.speclib().startEditing()

    def onExportSpectra(self, *args):
        files = self.speclib().write(None)
        if len(files) > 0:
            self.sigFilesCreated.emit(files)

    def clearSpectralLibrary(self):
        """
        Removes all SpectralProfiles and additional fields
        """

        warnings.warn('Deprectated and desimplemented', DeprecationWarning)


class SpectralLibraryInfoLabel(QLabel):

    def __init__(self, *args, **kwds):
        super().__init__(*args, **kwds)
        self.mPW: SpectralLibraryPlotWidget = None

        self.mLastStats: SpectralLibraryPlotStats = None
        self.setStyleSheet('QToolTip{width:300px}')

    def setPlotWidget(self, pw: SpectralLibraryPlotWidget):
        assert isinstance(pw, SpectralLibraryPlotWidget)
        self.mPW = pw

    def plotWidget(self) -> SpectralLibraryPlotWidget:
        return self.mPW

    def update(self):
        if not isinstance(self.plotWidget(), SpectralLibraryPlotWidget):
            self.setText('')
            self.setToolTip('')
            return

        stats = self.plotWidget().profileStats()
        if self.mLastStats == stats:
            return

        msg = f'<html><head/><body>'
        ttp = f'<html><head/><body><p>'

        # total + filtering
        if stats.filter_mode == QgsAttributeTableFilterModel.ShowFilteredList:
            msg += f'{stats.profiles_filtered}f'
            ttp += f'{stats.profiles_filtered} profiles filtered out of {stats.profiles_total}<br/>'
        else:
            # show all
            msg += f'{stats.profiles_total}'
            ttp += f'{stats.profiles_total} profiles in total<br/>'

        # show selected
        msg += f'/{stats.profiles_selected}'
        ttp += f'{stats.profiles_selected} selected in plot<br/>'

        if stats.profiles_empty > 0:
            msg += f'/<span style="color:red">{stats.profiles_empty}N</span>'
<<<<<<< HEAD
            ttp += f'<span style="color:red">At least {stats.profiles_empty} profile fields empty (NULL)<br/>' \

        if stats.profiles_error > 0:
            msg += f'/<span style="color:red">{stats.profiles_error}E</span>'
            ttp += f'<span style="color:red">At least {stats.profiles_error} profiles ' \
                   f'can not be converted to X axis unit "{self.plotWidget().xUnit()}" (ERROR)</span><br/>'
=======
            ttp += f'<span style="color:red">at least {stats.profiles_empty} profile fields empty (NULL)<br/>' \

        if stats.profiles_error > 0:
            msg += f'/<span style="color:red">{stats.profiles_empty}U</span>'
            ttp += f'<span style="color:red">at least {stats.profiles_empty} profiles can not be converted to unit {self.plotWidget().xUnit()}</span><br/>'
>>>>>>> 85ff6875


        if stats.profiles_plotted >= stats.profiles_plotted_max and stats.profiles_total > stats.profiles_plotted_max:
            msg += f'/<span style="color:red">{stats.profiles_plotted}</span>'
<<<<<<< HEAD
            ttp += f'<span style="color:red">{stats.profiles_plotted} profiles plotted. Increase plot ' \
                   f'limit ({stats.profiles_plotted_max}) to show more at same time.</span><br/>'
=======
            ttp += f'<span style="color:red">{stats.profiles_plotted} profiles plotted. Increase plot limit ({stats.profiles_plotted_max}) to show more at same time.</span><br/>'
>>>>>>> 85ff6875
        else:
            msg += f'/{stats.profiles_plotted}'
            ttp += f'{stats.profiles_plotted} profiles plotted<br/>'


        msg += '</body></html>'
        ttp += '</p></body></html>'

        self.setText(msg)
        self.setToolTip(ttp)
        self.setMinimumWidth(self.sizeHint().width())

        self.mLastStats = stats

    def contextMenuEvent(self, event: QContextMenuEvent):
        m = QMenu()

        stats = self.plotWidget().profileStats()

        a = m.addAction('Select axis-unit incompatible profiles')
        a.setToolTip(f'Selects all profiles that cannot be displayed in {self.plotWidget().xUnit()}')
        a.triggered.connect(self.onSelectAxisUnitIncompatibleProfiles)

        a = m.addAction('Reset to band index')
        a.setToolTip('Resets the x-axis to show the band index.')
        a.triggered.connect(lambda *args: self.plotWidget().setXUnit(BAND_INDEX))

        m.exec_(event.globalPos())

    def onSelectAxisUnitIncompatibleProfiles(self):
        incompatible = []
        pw: SpectralLibraryPlotWidget = self.plotWidget()
        if not isinstance(pw, SpectralLibraryPlotWidget) or not isinstance(pw.speclib(), SpectralLibrary):
            return

        targetUnit = pw.xUnit()
        for p in pw.speclib():
            if isinstance(p, SpectralProfile):
                f = pw.unitConversionFunction(p.xUnit(), targetUnit)
                if f == pw.mUnitConverter.func_return_none:
                    incompatible.append(p.id())

        pw.speclib().selectByIds(incompatible)


class SpectralLibraryPanel(QgsDockWidget):
    sigLoadFromMapRequest = None

    def __init__(self, *args, speclib: SpectralLibrary = None, **kwds):
        super(SpectralLibraryPanel, self).__init__(*args, **kwds)
        self.setObjectName('spectralLibraryPanel')

        self.SLW = SpectralLibraryWidget(speclib=speclib)
        self.setWindowTitle(self.speclib().name())
        self.speclib().nameChanged.connect(lambda *args: self.setWindowTitle(self.speclib().name()))
        self.setWidget(self.SLW)

    def spectralLibraryWidget(self) -> SpectralLibraryWidget:
        """
        Returns the SpectralLibraryWidget
        :return: SpectralLibraryWidget
        """
        return self.SLW

    def speclib(self) -> SpectralLibrary:
        """
        Returns the SpectralLibrary
        :return: SpectralLibrary
        """
        return self.SLW.speclib()

    def setCurrentSpectra(self, listOfSpectra):
        """
        Adds a list of SpectralProfiles as current spectra
        :param listOfSpectra: [list-of-SpectralProfiles]
        :return:
        """
        self.SLW.setCurrentProfiles(listOfSpectra)


class SpectralLibraryConsistencyCheckWidget(QWidget):

    def __init__(self, speclib: SpectralLibrary = None, *args, **kwds):
        super().__init__(*args, **kwds)
        loadUi(speclibUiPath('spectrallibraryconsistencycheckwidget.ui'), self)
        self.mSpeclib: SpectralLibrary = speclib
        self.tbSpeclibInfo.setText('')
        if speclib:
            self.setSpeclib(speclib)

    def setSpeclib(self, speclib: SpectralLibrary):
        assert isinstance(speclib, SpectralLibrary)
        self.mSpeclib = speclib
        self.mSpeclib.nameChanged.connect(self.updateSpeclibInfo)
        self.updateSpeclibInfo()

    def updateSpeclibInfo(self):
        info = '{}: {} profiles'.format(self.mSpeclib.name(), len(self.mSpeclib))
        self.tbSpeclibInfo.setText(info)

    def speclib(self) -> SpectralLibrary:
        return self.mSpeclib

    def startCheck(self):
        consistencyCheck(self.mSpeclib)<|MERGE_RESOLUTION|>--- conflicted
+++ resolved
@@ -1559,7 +1559,6 @@
         stats = SpectralLibraryPlotStats()
         stats.profiles_plotted_max = self.maxProfiles()
 
-
         if isinstance(self.speclib(), SpectralLibrary) and not sip.isdeleted(self.speclib()):
             stats.features_total = self.speclib().featureCount()
             stats.features_selected = self.speclib().selectedFeatureCount()
@@ -1572,8 +1571,7 @@
             stats.features_filtered = len(filtered_fids)
 
             stats.profiles_total = stats.features_total * len(self.speclib().spectralValueFields())
-
-
+            stats.profiles_filtered = stats.features_filtered * len(self.speclib().spectralValueFields())
             stats.profiles_error = self.mNumberOfValueErrorsProfiles
             stats.profiles_empty = self.mNumberOfEmptyProfiles
 
@@ -1584,11 +1582,6 @@
 
                     if fid in selected_fids:
                         stats.profiles_selected += 1
-
-                    if fid in filtered_fids:
-                        stats.profiles_filtered += 1
-                else:
-                    s = ""
 
         return stats
 
@@ -2730,30 +2723,18 @@
 
         if stats.profiles_empty > 0:
             msg += f'/<span style="color:red">{stats.profiles_empty}N</span>'
-<<<<<<< HEAD
             ttp += f'<span style="color:red">At least {stats.profiles_empty} profile fields empty (NULL)<br/>' \
 
         if stats.profiles_error > 0:
             msg += f'/<span style="color:red">{stats.profiles_error}E</span>'
             ttp += f'<span style="color:red">At least {stats.profiles_error} profiles ' \
                    f'can not be converted to X axis unit "{self.plotWidget().xUnit()}" (ERROR)</span><br/>'
-=======
-            ttp += f'<span style="color:red">at least {stats.profiles_empty} profile fields empty (NULL)<br/>' \
-
-        if stats.profiles_error > 0:
-            msg += f'/<span style="color:red">{stats.profiles_empty}U</span>'
-            ttp += f'<span style="color:red">at least {stats.profiles_empty} profiles can not be converted to unit {self.plotWidget().xUnit()}</span><br/>'
->>>>>>> 85ff6875
 
 
         if stats.profiles_plotted >= stats.profiles_plotted_max and stats.profiles_total > stats.profiles_plotted_max:
             msg += f'/<span style="color:red">{stats.profiles_plotted}</span>'
-<<<<<<< HEAD
             ttp += f'<span style="color:red">{stats.profiles_plotted} profiles plotted. Increase plot ' \
                    f'limit ({stats.profiles_plotted_max}) to show more at same time.</span><br/>'
-=======
-            ttp += f'<span style="color:red">{stats.profiles_plotted} profiles plotted. Increase plot limit ({stats.profiles_plotted_max}) to show more at same time.</span><br/>'
->>>>>>> 85ff6875
         else:
             msg += f'/{stats.profiles_plotted}'
             ttp += f'{stats.profiles_plotted} profiles plotted<br/>'
