# -*- coding: utf-8 -*-
# noinspection PyPep8Naming
"""
***************************************************************************
    qps/utils.py

    A module for several utilities to be used in other QPS modules
    ---------------------
    Beginning            : 2019-01-11
    Copyright            : (C) 2020 by Benjamin Jakimow
    Email                : benjamin.jakimow@geo.hu-berlin.de
***************************************************************************
    This program is free software; you can redistribute it and/or modify
    it under the terms of the GNU General Public License as published by
    the Free Software Foundation; either version 3 of the License, or
    (at your option) any later version.

    This program is distributed in the hope that it will be useful,
    but WITHOUT ANY WARRANTY; without even the implied warranty of
    MERCHANTABILITY or FITNESS FOR A PARTICULAR PURPOSE.  See the
    GNU General Public License for more details.

    You should have received a copy of the GNU General Public License
    along with this software. If not, see <https://www.gnu.org/licenses/>.
***************************************************************************
"""
import datetime
import fnmatch
import gc
import importlib
import inspect
import io
import itertools
import json
import math
import os
import re
import shutil
import sys
import traceback
import warnings
import weakref
import zipfile
from collections import defaultdict
from math import floor
from pathlib import Path
from typing import Any, Dict, Iterable, Iterator, List, Optional, Tuple, Union

import numpy as np
from osgeo import gdal, gdal_array, ogr, osr
from osgeo.ogr import OFSTBoolean, OFSTNone, OFTBinary, OFTDate, OFTDateTime, OFTInteger, OFTInteger64, OFTReal, \
    OFTString, \
    OFTStringList, OFTTime
from osgeo.osr import SpatialReference

from qgis.PyQt import uic
from qgis.PyQt.QtCore import NULL, QByteArray, QDirIterator, QMetaType, QObject, QPoint, QPointF, QRect, Qt, QUrl, \
    QVariant
from qgis.PyQt.QtGui import QColor, QIcon
from qgis.PyQt.QtWidgets import QAction, QComboBox, QDialogButtonBox, QGridLayout, QHBoxLayout, QLabel, QMainWindow, \
    QMenu, QToolButton, QWidget
from qgis.PyQt.QtXml import QDomDocument, QDomElement, QDomNode
from qgis.core import Qgis, QgsApplication, QgsCoordinateReferenceSystem, QgsCoordinateTransform, QgsEditorWidgetSetup, \
    QgsFeature, QgsFeatureRequest, QgsFeatureSource, QgsFeedback, QgsField, QgsFields, QgsGeometry, QgsMapLayer, \
    QgsMapLayerProxyModel, QgsMapLayerStore, QgsMapLayerStyle, QgsMapToPixel, QgsMessageOutput, QgsPointXY, \
    QgsProcessingAlgorithm, QgsProcessingContext, QgsProcessingFeedback, QgsProject, QgsRaster, \
    QgsRasterBlock, QgsRasterBlockFeedback, QgsRasterDataProvider, QgsRasterIdentifyResult, QgsRasterInterface, \
    QgsRasterLayer, QgsRasterRenderer, QgsRectangle, QgsTask, QgsVector, QgsVectorDataProvider, QgsVectorFileWriter, \
    QgsVectorFileWriterTask, QgsVectorLayer, QgsWkbTypes
from qgis.gui import QgisInterface, QgsDialog, QgsGui, QgsMapCanvas, QgsMapLayerComboBox, QgsMessageViewer
from .qgisenums import QGIS_LAYERFILTER, QGIS_WKBTYPE, QMETATYPE_BOOL, QMETATYPE_DOUBLE, QMETATYPE_INT, \
    QMETATYPE_QBYTEARRAY, QMETATYPE_QCHAR, QMETATYPE_QDATE, QMETATYPE_QDATETIME, QMETATYPE_QSTRING, \
    QMETATYPE_QSTRINGLIST, \
    QMETATYPE_QTIME, \
    QMETATYPE_QVARIANTLIST, \
    QMETATYPE_UINT
from .qgsrasterlayerproperties import QgsRasterLayerSpectralProperties
from .unitmodel import datetime64, UnitLookup

QGIS_RESOURCE_WARNINGS = set()

REMOVE_setShortcutVisibleInContextMenu = hasattr(QAction, 'setShortcutVisibleInContextMenu')

jp = os.path.join
dn = os.path.dirname

QGIS2NUMPY_DATA_TYPES = {Qgis.Byte: np.uint8,
                         Qgis.UInt16: np.uint16,
                         Qgis.Int16: np.int16,
                         Qgis.UInt32: np.uint32,
                         Qgis.Int32: np.int32,
                         Qgis.Float32: np.float32,
                         Qgis.Float64: np.float64,
                         Qgis.CFloat32: complex,
                         Qgis.CFloat64: np.complex64,
                         Qgis.ARGB32: np.uint32,
                         Qgis.ARGB32_Premultiplied: np.uint32
                         }

NUMPY2QGIS_DATA_TYPES = {np.uint8: Qgis.Byte,
                         bool: Qgis.Byte,
                         np.uint16: Qgis.UInt16,
                         np.uint32: Qgis.UInt32,
                         np.int16: Qgis.Int16,
                         np.int32: Qgis.Int32,
                         np.float32: Qgis.Float32,
                         np.float64: Qgis.Float64,
                         complex: Qgis.CFloat32,
                         np.complex64: Qgis.CFloat64,
                         }

QGIS_DATATYPE_NAMES = {
    Qgis.Byte: 'Byte',
    Qgis.UInt16: 'UInt16',
    Qgis.Int16: 'Int16',
    Qgis.UInt32: 'UInt32',
    Qgis.Int32: 'Int32',
    Qgis.Float32: 'Float32',
    Qgis.Float64: 'Float64',
    Qgis.CFloat32: 'Complex',
    Qgis.CFloat64: 'Complex64',
    Qgis.ARGB32: 'UInt32',
    Qgis.ARGB32_Premultiplied: 'Int32'}


def rm(p):
    """
    Removes the file or directory `p`
    :param p: path of file or directory to be removed.
    """
    if os.path.isfile(p):
        os.remove(p)
    elif os.path.isdir(p):
        shutil.rmtree(p)


def _geometryIsEmpty(g: QgsGeometry) -> bool:
    if g.isEmpty():
        return True
    if Qgis.versionInt() >= 33000:
        if g.type() in [Qgis.GeometryType.Null,
                        Qgis.GeometryType.Unknown]:
            return True
    else:
        if g.type() in [QgsWkbTypes.NoGeometry,
                        QgsWkbTypes.NullGeometry,
                        QgsWkbTypes.UnknownGeometry
                        ]:
            return True
    return False


def _geometryIsSinglePoint(g: QgsGeometry) -> bool:
    return g.wkbType() in [QGIS_WKBTYPE.Point, QGIS_WKBTYPE.PointM,
                           QGIS_WKBTYPE.PointZM, QGIS_WKBTYPE.Point25D, QGIS_WKBTYPE.PointZ]


def variant_type_to_ogr_field_type(variant_type):
    """
    Reimplementation of QgsOgrUtils::variantTypeToOgrFieldType
    :param variant_type:
    :return:
    """
    ogr_sub_type = OFSTNone
    if variant_type == QMETATYPE_BOOL:
        ogr_type = OFTInteger
        ogr_sub_type = OFSTBoolean

    elif variant_type == QMETATYPE_INT:
        ogr_type = OFTInteger

    elif variant_type == QMetaType.LongLong:
        ogr_type = OFTInteger64

    elif variant_type == QMetaType.Double:
        ogr_type = OFTReal

    elif variant_type in [QMETATYPE_QCHAR, QMETATYPE_QSTRING]:
        ogr_type = OFTString

    elif variant_type == QMETATYPE_QSTRINGLIST:
        ogr_type = OFTStringList

    elif variant_type == QMETATYPE_QBYTEARRAY:
        ogr_type = OFTBinary

    elif variant_type == QMETATYPE_QDATE:
        ogr_type = OFTDate

    elif variant_type == QMETATYPE_QTIME:
        ogr_type = OFTTime

    elif variant_type == QMETATYPE_QDATETIME:
        ogr_type = OFTDateTime

    else:
        ogr_type = OFTString

    return ogr_type, ogr_sub_type


class SignalBlocker(object):
    """
    Signal blocker for arbitrary number of QObjects
    """

    def __init__(self, *objects: QObject):
        self.mObjects = objects
        self.mWasBlocked: List[bool] = []

    def __enter__(self):
        self.mWasBlocked = [obj.blockSignals(True) for obj in self.mObjects]

    def __exit__(self, exc_type, exc_value, tb):
        for obj, wasBlocked in zip(self.mObjects, self.mWasBlocked):
            obj.blockSignals(wasBlocked)


def relativePath(absPath: Path, parentDir: Path) -> Path:
    """
    Returns the path relative to a parent directory
    :param absPath: absolute path to be converted into a relative path
    :param parentDir: the reference directory, from which the relative path will be calculated
                      if both paths are in the same directory, absPath = parentDir / relativePath
    :return: relative path
    """
    if isinstance(absPath, str):
        absPath = Path(absPath)
    if isinstance(parentDir, str):
        parentDir = Path(parentDir)

    assert isinstance(parentDir, Path)
    assert isinstance(absPath, Path)
    n = min(len(parentDir.parts), len(absPath.parts))
    i = 0

    relPath = Path()
    while i < n:
        if parentDir.parts[i] == absPath.parts[i]:
            i += 1
        else:
            break
    if i > 0:
        for _ in range(len(parentDir.parts[i:])):
            relPath = relPath / '..'

    for part in absPath.parts[i:]:
        relPath = relPath / part

    return relPath


def cleanDir(d):
    """
    Remove content from directory 'd'
    :param d: directory to be cleaned.
    """
    assert os.path.isdir(d)
    for root, dirs, files in os.walk(d):
        for p in dirs + files:
            rm(jp(root, p))
        break


# a QPS internal map layer store
QPS_MAPLAYER_STORE = QgsMapLayerStore()
_MAP_LAYER_STORES = [QPS_MAPLAYER_STORE]


def mapLayerStores() -> List[Union[QgsMapLayerStore, QgsProject]]:
    """
    Returns a list of known map layer stores (included QgsProject.instance()
    :return:
    """
    global _MAP_LAYER_STORES
    return _MAP_LAYER_STORES[:] + [QgsProject.instance()]


def findUpwardPath(basepath, name, is_directory: bool = True) -> Optional[Path]:
    """
    Searches for a file or directory in an upward path of a base path.
    E.g. DIR_REPO = findUpwardPath(__file__, '.git').parent returns the repository directory
         that contains the module referred by __file__

    :param basepath:
    :param name:
    :param is_directory:
    :return:
    """
    tmp = Path(basepath).resolve()
    while tmp != Path(tmp.anchor):
        tmp2 = tmp / name
        if (is_directory and tmp2.is_dir()) or (not is_directory and tmp2.is_file()):
            return tmp2
        else:
            tmp = tmp.parent
    return None


#
def file_search(rootdir,
                pattern,
                recursive: bool = False,
                ignoreCase: bool = False,
                directories: bool = False,
                fullpath: bool = False):
    """
    Searches for files or folders
    :param rootdir: root directory to search in
    :param pattern: wildcard ("my*files.*") or regular expression that describes the file or folder name.
    :param recursive: set True to search recursively.
    :param ignoreCase: set True to ignore character case.
    :param directories: set True to search for directories/folders instead of files.
    :param fullpath: set True if the entire path should be evaluated and not the file name only
    :return: enumerator over file paths
    """
    assert os.path.isdir(rootdir), "Path is not a directory:{}".format(rootdir)
    regType = type(re.compile('.*'))

    with os.scandir(rootdir) as entry_search:
        for entry in entry_search:
            if directories is False:
                if entry.is_file():
                    if fullpath:
                        name = entry.path
                    else:
                        name = os.path.basename(entry.path)
                    if isinstance(pattern, regType):
                        if pattern.search(name):
                            yield entry.path.replace('\\', '/')

                    elif (ignoreCase and fnmatch.fnmatch(name, pattern.lower())) \
                            or fnmatch.fnmatch(name, pattern):
                        yield entry.path.replace('\\', '/')
                elif entry.is_dir() and recursive is True:
                    for r in file_search(entry.path, pattern, recursive=recursive, directories=directories):
                        yield r
            else:
                if entry.is_dir():
                    if recursive is True:
                        for d in file_search(entry.path, pattern, recursive=recursive, directories=directories):
                            yield d

                    if fullpath:
                        name = entry.path
                    else:
                        name = os.path.basename(entry.path)
                    if isinstance(pattern, regType):
                        if pattern.search(name):
                            yield entry.path.replace('\\', '/')

                    elif (ignoreCase and fnmatch.fnmatch(name, pattern.lower())) \
                            or fnmatch.fnmatch(name, pattern):
                        yield entry.path.replace('\\', '/')


def registerMapLayerStore(store):
    """
    Registers an QgsMapLayerStore or QgsProject to search QgsMapLayers in
    :param store: QgsProject | QgsMapLayerStore
    """
    assert isinstance(store, (QgsProject, QgsMapLayerStore))
    if store not in mapLayerStores():
        _MAP_LAYER_STORES.append(store)


def registeredMapLayers() -> list:
    """
    Returns the QgsMapLayers which are stored in known QgsMapLayerStores
    :return: [list-of-QgsMapLayers]
    """
    layers = []
    for store in mapLayerStores():
        for layer in store.mapLayers().values():
            if layer not in layers:
                layers.append(layer)
    return layers


convertLengthUnit = UnitLookup.convertLengthUnit
convertDateUnit = UnitLookup.convertDateUnit

# contains a lookup for wavelengths in nanometers
LUT_WAVELENGTH = dict({'B': 480,
                       'G': 570,
                       'R': 660,
                       'NIR': 850,
                       'SWIR': 1650,
                       'SWIR1': 1650,
                       'SWIR2': 2150
                       })
WAVELENGTH_DESCRIPTION = {
    'B': f'Visible blue at {LUT_WAVELENGTH["B"]} nm',
    'G': f'Visible green at {LUT_WAVELENGTH["G"]} nm',
    'R': f'Visible red at {LUT_WAVELENGTH["R"]} nm',
    'NIR': f'Near infrared at {LUT_WAVELENGTH["NIR"]} nm',
    'SWIR': f'Shortwave infrared at {LUT_WAVELENGTH["SWIR"]} nm',
    'SWIR1': f'Shortwave infrared at {LUT_WAVELENGTH["SWIR1"]} nm',
    'SWIR2': f'Shortwave infrared at {LUT_WAVELENGTH["SWIR2"]} nm',
}

NEXT_COLOR_HUE_DELTA_CON = 10
NEXT_COLOR_HUE_DELTA_CAT = 100
NEXT_COLOR_DELTA_VALUE = 50


def nextColor(color, mode='cat') -> QColor:
    """
    Returns another color.
    :param color: QColor
    :param mode: str, 'cat' for categorical colors (much difference from 'color')
                      'con' for continuous colors (similar to 'color')
                      'darker' for decreased brightness (if possible)
                      'brighter' for increased brightness (if possible)
    :return: QColor
    """
    assert mode in ['cat', 'con', 'darker', 'brighter']
    assert isinstance(color, QColor)
    hue, sat, value, alpha = color.getHsv()
    if mode == 'cat':
        hue += NEXT_COLOR_HUE_DELTA_CAT
    elif mode == 'con':
        hue += NEXT_COLOR_HUE_DELTA_CON
    elif mode == 'darker':
        value = max(0, value - NEXT_COLOR_DELTA_VALUE)
    elif mode == 'brighter':
        value = max(255, value + NEXT_COLOR_DELTA_VALUE)

    if sat == 0:
        sat = 255
        value = 128
        alpha = 255
        s = ""
    while hue >= 360:
        hue -= 360

    return QColor.fromHsv(hue, sat, value, alpha)


def aggregateArray(aggregation: str, array: np.ndarray, *args, axis: int = None, **kwds) -> np.ndarray:
    aggregation = aggregation.lower()
    if aggregation == 'none':
        return array
    AGGR = {'mean': np.nanmean,
            'median': np.nanmedian,
            'var': np.nanvar,
            'std': np.nanstd,
            'sum': np.nansum,
            'min': np.nanmin,
            'max': np.nanmax,
            'percentile': np.nanpercentile,
            'quantile': np.nanquantile}
    assert aggregation in AGGR.keys(), f'Unknown aggregation "{aggregation}"'

    with warnings.catch_warnings():
        warnings.simplefilter('ignore', category=RuntimeWarning)
        result = AGGR[aggregation](array, *args, axis=axis, **kwds)

    return result


def noDataValues(dataProvider: Union[QgsRasterLayer, QgsRasterDataProvider]) -> Dict[int, List[Union[int, float]]]:
    """
    Returns all (activated) nodata values
    """
    if isinstance(dataProvider, QgsRasterLayer):
        dataProvider = dataProvider.dataProvider()

    assert isinstance(dataProvider, QgsRasterDataProvider)

    NODATA: Dict[int, List] = dict()
    for b in range(1, dataProvider.bandCount() + 1):
        ndv = []
        if dataProvider.useSourceNoDataValue(b) and dataProvider.sourceHasNoDataValue(b):
            ndv.append(dataProvider.sourceNoDataValue(b))
        ndv.extend(dataProvider.userNoDataValues(b))
        NODATA[b] = ndv

    return NODATA


def findMapLayerStores() -> List[Union[QgsProject, QgsMapLayerStore]]:
    import gc
    yield QgsProject.instance()
    for obj in gc.get_objects():
        if isinstance(obj, QgsMapLayerStore):
            yield obj


def findMapLayer(layer) -> Optional[QgsMapLayer]:
    """
    Returns the first QgsMapLayer out of all layers stored in MAP_LAYER_STORES that matches layer
    :param layer: str layer id or layer name or QgsMapLayer
    :return: QgsMapLayer
    """
    assert isinstance(layer, (QgsMapLayer, str))
    if isinstance(layer, QgsMapLayer):
        return layer

    elif isinstance(layer, str):
        for store in findMapLayerStores():
            lyr = store.mapLayer(layer)
            if isinstance(lyr, QgsMapLayer):
                return lyr
            layers = store.mapLayersByName(layer)
            if len(layers) > 0:
                return layers[0]

    for lyr in gc.get_objects():
        if isinstance(lyr, QgsMapLayer):
            if lyr.id() == layer or lyr.source() == layer:
                return lyr

    return None


def gdalFileSize(path) -> int:
    """
    Returns the size of a local gdal readible file (including metadata files etc.)
    :param path: str
    :return: int
    """
    ds = gdal.Open(path)
    if not isinstance(ds, gdal.Dataset):
        return 0
    else:
        size = 0
        for file in ds.GetFileList():
            size += os.stat(file).st_size

            # recursively inspect VRT sources
            if file.endswith('.vrt') and file != path:
                size += gdalFileSize(file)

        return size


def qgisLayerTreeLayers() -> list:
    """
    Returns the layers shown in the QGIS LayerTree
    :return: [list-of-QgsMapLayers]
    """
    iface = qgisAppQgisInterface()
    if isinstance(iface, QgisInterface):
        return [ln.layer() for ln in iface.layerTreeView().layerTreeModel().rootGroup().findLayers()
                if isinstance(ln.layer(), QgsMapLayer)]
    else:
        return []


rx_is_int = re.compile(r'^\s*\d+\s*$')


def stringToType(value: str):
    """
    Converts a string into a matching int, float or string
    """
    if not isinstance(value, str):
        return value

    if rx_is_int.match(value):
        return int(value.strip())
    else:
        try:
            return float(value.strip())
        except ValueError:
            pass
    return value


def toType(t, arg, empty2None=True, empty_values=[None, NULL]):
    """
    Converts lists or single values into type t.

    Examples:
        toType(int, '42') == 42,
        toType(float, ['23.42', '123.4']) == [23.42, 123.4]

    :param empty_values:
    :param t: type
    :param arg: value to convert
    :param empty2None: returns None in case arg is an emptry value (None, '', NoneType, ...)
    :return: arg as type t (or None)
    """
    if isinstance(arg, list):
        return [toType(t, a, empty2None=empty2None, empty_values=empty_values) for a in arg]
    else:

        if empty2None and arg in empty_values:
            return None
        else:
            return t(arg)


def createQgsField(name: str, exampleValue: Any, comment: str = None) -> QgsField:
    """
    Creates a QgsField based on the type properties of a Python-datatype exampleValue
    :param name: field name
    :param exampleValue: value, can be any type
    :param comment: (optional) field comment.
    :return: QgsField
    """
    if isinstance(exampleValue, str):
        return QgsField(name, QMETATYPE_QSTRING, 'varchar', comment=comment)
    elif isinstance(exampleValue, bool):
        return QgsField(name, QMETATYPE_BOOL, 'int', len=1, comment=comment)
    elif isinstance(exampleValue, (int, np.int8, np.int16, np.int32, np.int64)):
        return QgsField(name, QMETATYPE_INT, 'int', comment=comment)
    elif isinstance(exampleValue, (np.uint, np.uint8, np.uint16, np.uint32, np.uint64)):
        return QgsField(name, QMETATYPE_UINT, 'uint', comment=comment)
    elif isinstance(exampleValue, (float, np.double, np.float16, np.float32, np.float64)):
        return QgsField(name, QMETATYPE_DOUBLE, 'double', comment=comment)
    elif isinstance(exampleValue, np.ndarray):
        return QgsField(name, QMETATYPE_QSTRING, 'varchar', comment=comment)
    elif isinstance(exampleValue, np.datetime64):
        return QgsField(name, QMETATYPE_QDATETIME, comment=comment)
    elif isinstance(exampleValue, (bytes, QByteArray)):
        return QgsField(name, QMETATYPE_QBYTEARRAY, 'Binary', comment=comment)
    elif isinstance(exampleValue, list):
        assert len(exampleValue) > 0, 'need at least one value in provided list'
        v = exampleValue[0]
        prototype = createQgsField(name, v)
        subType = prototype.type()
        typeName = prototype.typeName()
        return QgsField(name, QMETATYPE_QVARIANTLIST, typeName, comment=comment, subType=subType)
    elif isinstance(exampleValue, type):
        return createQgsField(name, exampleValue(1), comment=comment)
    else:
        raise NotImplementedError()


def filenameFromString(text: str):
    """
    Normalizes string, converts to lowercase, removes non-alpha characters,
    and converts spaces to hyphens.
    see https://stackoverflow.com/questions/295135/turn-a-string-into-a-valid-filename
    :return: path
    """
    if text is None:
        return ''
    isInValid = re.compile(r"[\\/:?\"<>| ,']")

    isValid = re.compile(r"([-_.()]|\d|\D)", re.ASCII + re.IGNORECASE)
    import unicodedata
    cleaned = unicodedata.normalize('NFKD', text).encode('ASCII', 'ignore')

    chars = []
    for c in cleaned.decode():
        if isValid.search(c) and not isInValid.search(c):
            chars.append(c)
        else:
            chars.append('_')

    return ''.join(chars)


def value2str(value,
              sep: str = None,
              delimiter: str = ' ',
              empty_values: list = [None, NULL],
              empty_string: str = ''):
    """
    Converts a value into a string
    :param empty_string:
    :param empty_values: Defines a list of values to be represented by the empty_string
    :param sep:
    :param value: any
    :param delimiter: delimiter to be used for list values
    :return:
    """

    if sep is not None:
        delimiter = sep

    if isinstance(value, list):
        value = delimiter.join([str(v) for v in value])
    elif isinstance(value, np.ndarray):
        value = value2str(value.tolist(), delimiter=delimiter, empty_values=empty_values, empty_string=empty_string)
    elif value in empty_values:
        value = empty_string
    else:
        value = str(value)
    return value


def setQgsFieldValue(feature: QgsFeature, field, value):
    """
    Wrties the Python value v into a QgsFeature field, taking care of required conversions
    :param feature: QgsFeature
    :param field: QgsField | field name (str) | field index (int)
    :param value: any python value
    """

    if isinstance(field, int):
        field = feature.fields().at(field)
    elif isinstance(field, str):
        field = feature.fields().at(feature.fieldNameIndex(field))
    assert isinstance(field, QgsField)

    if value is None:
        value = QVariant.NULL
    if field.type() == QMETATYPE_QSTRING:
        value = str(value)
    elif field.type() in [QMETATYPE_INT, QMETATYPE_BOOL]:
        value = int(value)
    elif field.type() in [QMETATYPE_DOUBLE]:
        value = float(value)

    feature.setAttribute(field.name(), value)


def showMessage(message: str, title: str, level):
    """
    Shows a message using the QgsMessageViewer
    :param message: str, message
    :param title: str, title of viewer
    :param level:
    """

    v = QgsMessageViewer()
    v.setTitle(title)

    isHtml = message.startswith('<html>')
    v.setMessage(message, QgsMessageOutput.MessageHtml if isHtml else QgsMessageOutput.MessageText)
    v.showMessage(True)


def gdalDataset(dataset: Union[str, Path, QgsRasterLayer, QgsRasterDataProvider, gdal.Dataset, gdal.Band],
                eAccess: int = gdal.GA_ReadOnly) -> gdal.Dataset:
    """
    Returns a gdal.Dataset object instance
    :param dataset:  path | gdal.Dataset | QgsRasterLayer | QgsRasterDataProvider
    :return: gdal.Dataset
    """
    if isinstance(dataset, gdal.Dataset):
        return dataset
    if isinstance(dataset, gdal.Band):
        return dataset.GetDataset()
    if isinstance(dataset, Path):
        dataset = dataset.as_posix()
    if isinstance(dataset, QgsRasterLayer):
        return gdalDataset(dataset.source(), eAccess=eAccess)
    if isinstance(dataset, QgsRasterDataProvider):
        return gdalDataset(dataset.dataSourceUri(), eAccess=eAccess)
    if isinstance(dataset, str):
        ds = gdal.Open(dataset, eAccess)
        assert isinstance(ds, gdal.Dataset), f'Can not read {dataset} as gdal.Dataset'
        return ds
    else:
        raise NotImplementedError(f'Can not open {dataset} as gdal.Dataset')

    return dataset


def ogrDataSource(data_source, update: int = 0) -> ogr.DataSource:
    """
    Returns an OGR DataSource instance
    :param data_source: ogr.DataSource | str | Path | QgsVectorLayer
    :return: ogr.Datasource
    """
    if isinstance(data_source, ogr.DataSource):
        return data_source

    if isinstance(data_source, QgsVectorLayer):
        dpn = data_source.dataProvider().name()
        uri = None
        if dpn not in ['ogr']:
            context = QgsProcessingContext()
            feedback = QgsProcessingFeedback()
            alg: QgsProcessingAlgorithm = QgsApplication.processingRegistry().algorithmById(
                'native:savefeatures').create({})
            parameters = dict(DATASOURCE_OPTIONS='',
                              INPUT=data_source.source(),
                              LAYER_NAME='',
                              LAYER_OPTIONS='',
                              OUTPUT='TEMPORARY_OUTPUT'
                              )

            assert alg.prepareAlgorithm(parameters, context, feedback), feedback.textLog()

            results = alg.processAlgorithm(parameters, context, feedback)
            print(results)
            if not results:
                raise Exception(f'Unable to convert {dpn} to temporary ogr format')
            else:
                uri = results['OUTPUT']
        else:
            uri = data_source.source().split('|')[0]
        if uri is None:
            raise Exception(f'Unsupported vector data provider: {dpn}')
        return ogrDataSource(uri)

    if isinstance(data_source, Path):
        data_source = data_source.as_posix()

    if isinstance(data_source, str):
        data_source = ogr.Open(data_source, update=update)

    assert isinstance(data_source, ogr.DataSource), 'Can not read {} as ogr.DataSource'.format(data_source)
    return data_source


def optimize_block_size(ds: gdal.Dataset,
                        nb: int = None,
                        cache: int = 5 * 2 ** 20  # defaults: 5 megabytes
                        ) -> Tuple[int, int]:
    """
    Calculates a block_size for fast raster access given a defined cache size in bytes.
    :param ds: gdal.Dataset
    :param nb: number of bands to read, defaults to total number of bands = ds.RasterCount
    :param cache: maximum number of bytes to load with one block. defaults to 5 MB.
    :return:
    """
    ds = gdalDataset(ds)
    assert isinstance(ds, gdal.Dataset)
    if nb is None:
        nb = ds.RasterCount
    block_size = ds.GetRasterBand(1).GetBlockSize()
    # bytes per value
    bpv = gdal_array.flip_code(ds.GetRasterBand(1).DataType)(0).itemsize

    # bytes per profile
    bpp = nb * bpv

    size = block_size[0] * block_size[1] * bpp
    if size > cache:
        # todo: reduce block sizes
        pass
    elif size < cache:
        # increase
        if block_size[0] >= ds.RasterXSize:
            bbl = ds.RasterXSize * bpp
            nl = min(int(cache / bbl), ds.RasterYSize)
            block_size = [ds.RasterXSize, nl]
        elif block_size[1] >= ds.RasterYSize:
            bbs = ds.RasterYSize * bpp
            ns = min(int(cache / bbs), ds.RasterXSize)
            block_size = [ns, ds.RasterYSize]

    return block_size


def fid2pixelindices(raster: gdal.Dataset,
                     vector: ogr.DataSource,
                     layer: Union[int, str] = 0,
                     all_touched: bool = True,
                     raster_fids: Union[str, Path] = None) -> Tuple[np.ndarray, int]:
    """
    Returns vector feature pixel positions.

    :param raster: gdal.Dataset | QgsRasterLayer or path to
    :param vector: ogr.DataSource | QgsVectorLayer or path to
    :param layer: optional, layer name (str) or index (0), defaults to first layer (index = 0)
    :param all_touched: optional, set FALSE to return pixels entirely covered only
    :return: np.ndarray, int no data value
    """
    raster: gdal.Dataset = gdalDataset(raster)
    vector: ogr.DataSource = ogrDataSource(vector)

    if isinstance(layer, str):
        layernames = [vector.GetLayer(i).GetName() for i in range(vector.GetLayerCount())]
        if layer in layernames:
            layer = layernames.index(layer)
        else:
            raise Exception(f'Invalid layer name "{layer}". Possible values: {",".join(layernames)}')

    assert isinstance(layer, int)
    assert layer >= 0
    assert layer < vector.GetLayerCount()
    layer: ogr.Layer = vector.GetLayerByIndex(layer)
    all_fids = [f.GetFID() for f in layer]
    if len(all_fids) == 0:
        eType = gdal.GDT_Byte
        no_data = 0
    else:
        fid_min = min(all_fids)
        fid_max = max(all_fids)
        fid_array = np.asarray([fid_min, fid_max])
        eType = gdal_array.flip_code(fid_array.dtype)
        if fid_min > 0:
            no_data = 0
        elif fid_min == 0:
            no_data = fid_max + 1
        else:
            no_data = fid_min - 1

    if eType is None:
        eType = gdal.GDT_Float64

    dsMEM: gdal.Dataset = gdal.GetDriverByName('MEM') \
        .Create('', raster.RasterXSize, raster.RasterYSize, 1, eType=eType)
    dsMEM.SetGeoTransform(raster.GetGeoTransform())
    dsMEM.SetProjection(raster.GetProjection())
    band: gdal.Band = dsMEM.GetRasterBand(1)
    band.Fill(no_data)
    band.SetNoDataValue(no_data)
    dsMEM.FlushCache()

    # print(f'Rasterize FIDs of {layer.GetDescription()}...')

    drvMem: ogr.Driver = ogr.GetDriverByName('Memory')
    dsMem: ogr.DataSource = drvMem.CreateDataSource('')
    lyrMem: ogr.Layer = dsMem.CreateLayer(layer.GetName(),
                                          srs=layer.GetSpatialRef(),
                                          geom_type=layer.GetGeomType())
    assert ogr.OGRERR_NONE == lyrMem.CreateField(ogr.FieldDefn('FID_BURN', ogr.OFTInteger64))
    ldef: ogr.FeatureDefn = lyrMem.GetLayerDefn()
    # ldef.AddFieldDefn(ogr.FieldDefn('FID_BURN', ogr.OFTInteger64))
    dsMem.FlushCache()

    for f in layer:
        assert isinstance(f, ogr.Feature)
        # Create the feature and set values
        fMem: ogr.Feature = ogr.Feature(ldef)
        fMem.SetGeometry(f.GetGeometryRef())
        fMem.SetField("FID_BURN", f.GetFID())

        lyrMem.CreateFeature(fMem)
    lyrMem.ResetReading()

    all_touched = 'TRUE' if all_touched else 'FALSE'

    result = gdal.RasterizeLayer(dsMEM, [1], lyrMem,
                                 options=['ALL_TOUCHED={}'.format(all_touched),
                                          'ATTRIBUTE={}'.format('FID_BURN')])
    assert result == ogr.OGRERR_NONE, f'Failed to rasterize vector layer {vector.GetDescription()}'

    fidArray: np.ndarray = dsMEM.ReadAsArray()
    if eType == gdal.GDT_Float64:
        fidArray = fidArray.astype(np.int64)
    if raster_fids is not None:
        raster_fids = Path(raster_fids)
        drvTIFF: gdal.Driver = gdal.GetDriverByName('GTiff')
        drvTIFF.CreateCopy(raster_fids.as_posix(), dsMEM)

    return fidArray, int(no_data)


def qgsVectorLayer(source) -> QgsVectorLayer:
    """
    Returns a QgsVectorLayer from different source types
    :param source: QgsVectorLayer | ogr.DataSource | file path
    :return: QgsVectorLayer
    :rtype: QgsVectorLayer
    """
    if isinstance(source, QgsVectorLayer):
        return source
    if isinstance(source, Path):
        return QgsVectorLayer(source.as_posix())
    if isinstance(source, str):
        return QgsVectorLayer(source)
    if isinstance(source, ogr.DataSource):
        return QgsVectorLayer(source.GetDescription())
    if isinstance(source, QUrl):
        return qgsVectorLayer(Path(source.toString(QUrl.PreferLocalFile | QUrl.RemoveQuery)).resolve())

    raise Exception('Unable to transform {} into QgsVectorLayer'.format(source))


def qgsRasterLayer(source) -> QgsRasterLayer:
    """
    Returns a QgsRasterLayer from different source types
    :param source: QgsRasterLayer | gdal.Dataset | file path
    :return: QgsRasterLayer
    :rtype: QgsRasterLayer
    """
    if isinstance(source, QgsRasterLayer):
        return source
    if isinstance(source, Path):
        return QgsRasterLayer(source.as_posix())
    if isinstance(source, str):
        return QgsRasterLayer(source)
    if isinstance(source, gdal.Dataset):
        return QgsRasterLayer(source.GetDescription())
    if isinstance(source, QUrl):
        return qgsRasterLayer(Path(source.toString(QUrl.PreferLocalFile | QUrl.RemoveQuery)).resolve())

    raise Exception('Unable to transform {} into QgsRasterLayer'.format(source))


def qgsFields(source: Union[List[QgsField], QgsFeature, QgsFields, QgsVectorLayer]) -> QgsFields:
    """
    Returns the QgsFields of its inputs
    :return: QgsFields
    """
    if isinstance(source, list):
        fields = QgsFields()
        for f in source:
            assert isinstance(f, QgsField)
            fields.append(f)
        return fields

    if isinstance(source, QgsFields):
        return source
    elif isinstance(source, (QgsFeature, QgsVectorLayer)):
        return source.fields()
    return None


def qgsField(layer_fields: Union[QgsFields, QgsVectorLayer, QgsFeature],
             field: Union[QgsField, str, int]) -> QgsField:
    """
    Returns the QgsField relating to the input value in "field"
    :param layer_fields: QgsVectorLayer | QgsFields
    :param field: QgsField | str or int index of field in layer_fields
    :return: QgsField or None, if not found
    """
    if isinstance(layer_fields, QgsVectorLayer):
        layer_fields = layer_fields.fields()
    elif isinstance(layer_fields, QgsFeature):
        layer_fields = layer_fields.fields()

    assert isinstance(layer_fields, QgsFields)

    if isinstance(field, QgsField):
        return qgsField(layer_fields, layer_fields.lookupField(field.name()))
    elif isinstance(field, str):
        return qgsField(layer_fields, layer_fields.lookupField(field))
    elif isinstance(field, int):
        if 0 <= field < layer_fields.count():
            return layer_fields.at(field)
    return None


def findTypeFromString(value: str):
    """
    Returns a fitting basic python data type of a string value, i.e.
    :param value: string
    :return: type out of [str, int or float]
    """
    for t in (int, float, str):
        try:
            _ = t(value)
        except ValueError:
            continue
        return t

    # every value can be converted into a string
    return str


def setComboboxValue(cb: QComboBox, text: str):
    """
    :param cb:
    :param text:
    :return:
    """
    assert isinstance(cb, QComboBox)
    currentIndex = cb.currentIndex()
    idx = -1
    if text is None:
        text = ''
    text = text.strip()
    for i in range(cb.count()):
        v = str(cb.itemText(i)).strip()
        if v == text:
            idx = i
            break
    if not idx >= 0:
        pass

    if idx >= 0:
        cb.setCurrentIndex(idx)
    else:
        print('ComboBox index not found for "{}"'.format(text))


def qgsRasterLayers(sources) -> Iterator[QgsRasterLayer]:
    """
    Like qgsRasterLayer, but on multiple inputs and with extraction of sub-layers
    :param sources:
    :return:
    """
    if not isinstance(sources, list):
        sources = [sources]
    assert isinstance(sources, list)

    for source in sources:
        lyr: QgsRasterLayer = qgsRasterLayer(source)
        if lyr.isValid():
            yield lyr
        for lyr in qgsRasterLayers(lyr.subLayers()):
            yield lyr


def qgsMapLayer(value: Any) -> QgsMapLayer:
    """
    Tries to convert the input into a QgsMapLayer
    :param value: any
    :return: QgsMapLayer or None
    """
    if isinstance(value, QgsMapLayer):
        return value
    try:
        lyr = qgsRasterLayer(value)
        if isinstance(lyr, QgsRasterLayer):
            return lyr
    except Exception:
        pass

    try:
        lyr = qgsVectorLayer(value)
        if isinstance(lyr, QgsVectorLayer):
            return lyr
    except Exception:
        pass

    return None


UI_STORE: Dict[Path, str] = dict()


def loadUi(uifile: Union[str, Path],
           baseinstance=None,
           resource_suffix: str = '_rc',
           remove_resource_references: bool = True,
           no_caching: bool = False,
           loadUiType: bool = False,
           package: str = ''
           ):
    """
    :param uifile: path to *.ui file
    :param resource_suffix: suffix used for python-compiled *.qrc files. E.g. `_rc` if images.qrc is
    compiled to images_rc.py
    :param remove_resource_references: removes all *.qrc references from the *.ui xml. In this case resources need to be
    loaded externally. See qps.resources for examples.
    :param no_caching: if True, will read the *.ui for each new call
    :param loadUiType: if True, returns the output of `uic.loadUi(...)` instead of `uic.loadUiType(...)`
    :param baseinstance: argument to `uic.loadUi(...)`
    :param package: argument to `uic.loadUi(...)`
    :return:
    """
    if baseinstance is not None:
        assert isinstance(baseinstance, QWidget)

    uifile = Path(uifile).resolve()
    global UI_STORE
    assert uifile.is_file(), '*.ui file does not exist: {}'.format(uifile)
    if no_caching or uifile not in UI_STORE.keys():
        from .resources import REGEX_QGIS_IMAGES_QRC

        with open(uifile, 'r', encoding='utf-8') as f:
            txt = f.read()

        dirUi: Path = uifile.parent

        locations = []

        # replace local path to QGIS repository images with that used in the QGIS Application
        txt = re.sub(r'resource="[^":]*/QGIS[^\/"]*[\/]images[\/]images\.qrc"', 'resource=":/images/images.qrc"', txt)

        for m in re.findall(r'(<include location="(.*\.qrc)"/>)', txt):
            locations.append(m)

        missing = []
        for t in locations:
            line, path = t
            if REGEX_QGIS_IMAGES_QRC.search(path):
                continue
            if not os.path.isabs(path):
                p = (dirUi / Path(path)).resolve()
            else:
                p = Path(path)

            if not p.is_file():
                missing.append(t)

        if len(missing) > 0:
            print('{}\nrefers to {} none-existing resource (*.qrc) file(s):'.format(uifile, len(missing)))
            for i, t in enumerate(missing):
                line, path = t
                print('{}: "{}"'.format(i + 1, path), file=sys.stderr)

        doc = QDomDocument()
        doc.setContent(txt)

        if REMOVE_setShortcutVisibleInContextMenu and 'shortcutVisibleInContextMenu' in txt:
            toRemove = []
            actions = doc.elementsByTagName('action')
            for iAction in range(actions.count()):
                properties = actions.item(iAction).toElement().elementsByTagName('property')
                for iProperty in range(properties.count()):
                    prop = properties.item(iProperty).toElement()
                    if prop.attribute('name') == 'shortcutVisibleInContextMenu':
                        toRemove.append(prop)
            for prop in toRemove:
                prop.parentNode().removeChild(prop)
            del toRemove

        # we need the absolute position of qps
        # e.g. within my/package/externals/qps
        # of as top-level qps
        try:
            from .. import qps
        except ImportError:
            qps = __import__('qps')
        except ValueError:
            qps = __import__('qps')

        elem = doc.elementsByTagName('customwidget')
        for child in [elem.item(i) for i in range(elem.count())]:
            child = child.toElement()

            cClass = child.firstChildElement('class').firstChild()
            cHeader = child.firstChildElement('header').firstChild()
            cExtends = child.firstChildElement('extends').firstChild()

            sClass = str(cClass.nodeValue())
            sExtends = str(cHeader.nodeValue())
            if False:
                if sClass.startswith('Qgs'):
                    cHeader.setNodeValue('qgis.gui')
            if True:
                # replace 'qps' package location with local absolute position
                if sExtends.startswith('qps.'):
                    cHeader.setNodeValue(re.sub(r'^qps\.', qps.__spec__.name + '.', sExtends))

        if remove_resource_references:
            # remove resource file locations to avoid import errors.
            elems = doc.elementsByTagName('include')
            for i in range(elems.count()):
                node = elems.item(i).toElement()
                attribute = node.attribute('location')
                if len(attribute) > 0 and attribute.endswith('.qrc'):
                    node.parentNode().removeChild(node)

            # remove iconset resource names, e.g.<iconset resource="../qpsresources.qrc">
            elems = doc.elementsByTagName('iconset')
            for i in range(elems.count()):
                node = elems.item(i).toElement()
                attribute = node.attribute('resource')
                if len(attribute) > 0:
                    node.removeAttribute('resource')
        UI_STORE[uifile] = doc.toString()

    buffer = io.StringIO()  # buffer to store ui XML
    buffer.write(UI_STORE[uifile])
    buffer.flush()
    buffer.seek(0)

    if not loadUiType:
        return uic.loadUi(buffer, baseinstance=baseinstance, package=package, resource_suffix=resource_suffix)
    else:
        return uic.loadUiType(buffer, resource_suffix=resource_suffix)


def loadUIFormClass(pathUi: str, from_imports=False, resourceSuffix: str = '', fixQGISRessourceFileReferences=True,
                    _modifiedui=None):
    """
    Backport, deprecated
    """
    info = ''.join(traceback.format_stack()) + '\nUse loadUi(... , loadUiType=True) instead.'
    warnings.warn(info, DeprecationWarning)
    return loadUi(pathUi, resource_suffix=resourceSuffix, loadUiType=True)[0]


def typecheck(variable, type_):
    """
    Checks for `variable` if it is an instance of type `type_`.
    In case `variable` is a list, all list elements will be checked.
    :param variable:
    :type variable:
    :param type_:
    :type type_:
    :return:
    :rtype:
    """
    if isinstance(type_, list):
        for i in range(len(type_)):
            typecheck(variable[i], type_[i])
    else:
        assert isinstance(variable, type_)


# thanks to https://gis.stackexchange.com/questions/75533/how-to-apply-band-settings-using-gdal-python-bindings
def read_vsimem(fn):
    """
    Reads VSIMEM path as string
    :param fn: vsimem path (str)
    :return: result of gdal.VSIFReadL(1, vsileng, vsifile)
    """
    vsifile = gdal.VSIFOpenL(fn, 'r')
    gdal.VSIFSeekL(vsifile, 0, 2)
    vsileng = gdal.VSIFTellL(vsifile)
    gdal.VSIFSeekL(vsifile, 0, 0)
    return gdal.VSIFReadL(1, vsileng, vsifile)


def writeAsVectorFormat(layer: QgsVectorLayer,
                        path: Union[str, Path],
                        options: QgsVectorFileWriter.SaveVectorOptions = None,
                        feedback: QgsFeedback = None,
                        field_value_converter: Optional[
                            QgsVectorFileWriter.FieldValueConverter] = None) -> QgsVectorLayer:
    """
    Writes any vector layer into another format. E.g. to store in-memory vector layers persistently
    :param layer: QgsVectorLayer
    :param path: path to store the vector file.
    :param options: optional, QgsVectorFileWriter.SaveVectorOptions
    :param feedback: QgsFeedback
    :return: QgsVectorLayer
    """
    path = Path(path)
    assert isinstance(layer, QgsVectorLayer)
    assert layer.isValid()

    if not isinstance(options, QgsVectorFileWriter.SaveVectorOptions):

        options = QgsVectorFileWriter.SaveVectorOptions()
        options.actionOnExistingFile = QgsVectorFileWriter.ActionOnExistingFile.CreateOrOverwriteFile
        options.feedback = feedback
        options.fileEncoding = 'UTF-8'

        parts = os.path.splitext(path.name)

        if len(parts) == 2:
            driver_name = QgsVectorFileWriter.driverForExtension(parts[1])
            options.driverName = driver_name
            options.layerOptions = QgsVectorFileWriter.defaultLayerOptions(options.driverName)
            options.datasourceOptions = QgsVectorFileWriter.defaultDatasetOptions(options.driverName)
            options.includeConstraints = True
            options.layerMetadata = layer.metadata()

<<<<<<< HEAD
            if driver_name in ['GPKG']:
                from .speclib.io.geopackage import GeoPackageFieldValueConverter

                field_value_converter = GeoPackageFieldValueConverter(layer.fields())
            elif driver_name in ['GeoJSON', 'LIBKML', 'KML', 'CSV']:
                from .speclib.io.geojson import GeoJsonFieldValueConverter
                field_value_converter = GeoJsonFieldValueConverter(layer.fields())
            else:
                s = ""
            # options.symbologyExport =
=======
    if isinstance(field_value_converter, QgsVectorFileWriter.FieldValueConverter):
        options.fieldValueConverter = field_value_converter
    if not isinstance(options.fieldValueConverter, QgsVectorFileWriter.FieldValueConverter):
        from .fieldvalueconverter import GenericFieldValueConverter
        srcFields = layer.fields()

        dstFields = GenericFieldValueConverter.compatibleTargetFields(srcFields, options.driverName)
>>>>>>> 1d8bae1a

        converter = GenericFieldValueConverter(srcFields, dstFields)
        options.fieldValueConverter = converter

    s = ""

    def onCompleted(newFilename, newLayer):
        s = ""

    def onErrorOccurred(err: int, msg: str):
        print(f'{msg}', file=sys.stderr)

    def onWriteComplete(newFileName: str):
        s = ""

    s = ""
    task = QgsVectorFileWriterTask(layer, path.as_posix(), options)
    task.completed.connect(onCompleted)
    task.errorOccurred.connect(onErrorOccurred)
    task.writeComplete.connect(onWriteComplete)
    r = task.run()
    # assert r
    # save styling

    lyr2 = QgsVectorLayer(path.as_posix(), layer.name())
    assert lyr2.isValid()

    style = QgsMapLayerStyle()
    style.readFromLayer(layer)
    style.writeToLayer(lyr2)

    path_qlr = path.parent / re.sub(r'\.[^.]+$', '.qml', path.name)
    # msg, success = layer.saveNamedStyle(pathQlr.as_posix())
    msg, success = lyr2.saveNamedStyle(path_qlr.as_posix())
    assert success, 'Failed to save style:' + msg

    return lyr2


def write_vsimem(fn: str, data: str):
    """
    Writes data to vsimem path
    :param fn: vsimem path (str)
    :param data: string to write
    :return: result of gdal.VSIFCloseL(vsifile)
    """
    '''Write GDAL vsimem files'''
    vsifile = gdal.VSIFOpenL(fn, 'w')
    size = len(data)
    gdal.VSIFWriteL(data, 1, size, vsifile)
    return gdal.VSIFCloseL(vsifile)


class KeepRefs(object):
    __refs__ = defaultdict(list)

    def __init__(self):
        self.__refs__[self.__class__].append(weakref.ref(self))

    @classmethod
    def instances(cls):
        for inst_ref in cls.__refs__[cls]:
            inst = inst_ref()
            if inst is not None:
                yield inst


def appendItemsToMenu(menu, itemsToAdd):
    """
    Appends items to QMenu "menu"
    :param menu: the QMenu to be extended
    :param itemsToAdd: QMenu or [list-of-QActions-or-QMenus]
    :return: menu
    """
    assert isinstance(menu, QMenu)
    if isinstance(itemsToAdd, QMenu):
        itemsToAdd = itemsToAdd.children()[1:]
    if not isinstance(itemsToAdd, list):
        itemsToAdd = [itemsToAdd]

    for item in itemsToAdd:
        if isinstance(item, QAction):
            item.setParent(menu)
            menu.addAction(item)
            s = ""
        elif isinstance(item, QMenu):
            # item.setParent(menu)
            sub = menu.addMenu(item.title())
            sub.setIcon(item.icon())
            appendItemsToMenu(sub, item.children()[1:])
        else:
            s = ""
    return menu


def allSubclasses(cls):
    """
    Returns all subclasses of class 'cls'
    Thx to: http://stackoverflow.com/questions/3862310/how-can-i-find-all-subclasses-of-a-class-given-its-name
    :param cls:
    :return:
    """
    return cls.__subclasses__() + [g for s in cls.__subclasses__()
                                   for g in allSubclasses(s)]


def copyEditorWidgetSetup(vectorLayer: QgsVectorLayer, fields: Union[QgsFields, QgsVectorLayer, List[QgsField]]):
    """
    :param fields:
    :type fields:
    :return:
    :rtype:
    """
    """Copies the editor widget setup from another vector layer or list of QgsField"""
    fields = qgsFields(fields)

    for fSrc in fields:
        idx = vectorLayer.fields().indexOf(fSrc.name())

        if idx == -1:
            # profile_field name does not exist
            continue
        fDst = vectorLayer.fields().at(idx)
        assert isinstance(fDst, QgsField)

        setup = fSrc.editorWidgetSetup()
        if QgsGui.instance().editorWidgetRegistry().factory(setup.type()).supportsField(vectorLayer, idx):
            vectorLayer.setEditorWidgetSetup(idx, setup)
        else:
            s = ""
    vectorLayer.updatedFields.emit()


def check_package(name, package=None, stop_on_error=False):
    try:
        importlib.import_module(name, package)
    except Exception as e:
        if stop_on_error:
            raise Exception('Unable to import package/module "{}"'.format(name))
        return False
    return True


def qgsFieldAttributes2List(attributes: List[Any]) -> List[Any]:
    """Returns a list of attributes with None instead of NULL or QVariant.NULL"""
    r = QVariant(None)
    return [None if v == r else v for v in attributes]


def qgsFields2str(qgsFields: QgsFields) -> str:
    """Converts the QgsFields definition into a pickable string"""
    infos = []
    for field in qgsFields:
        assert isinstance(field, QgsField)
        # info = [field.name(), field.type(), field.typeName(), field.length(), field.precision(),
        # field.comment(), field.subType()]
        info = dict(name=field.name(),
                    type=field.type(),
                    typeName=field.typeName(),
                    length=field.length(),
                    precission=field.precision(),
                    comment=field.comment(),
                    subType=field.subType(),
                    editorWidget=field.editorWidgetSetup().type())
        infos.append(info)
    return json.dumps(infos)


def str2QgsFields(fieldString: str) -> QgsFields:
    """Converts the string from qgsFields2str into a QgsFields collection"""
    fields = QgsFields()

    infos = json.loads(fieldString)
    assert isinstance(infos, list)
    for info in infos:
        field = QgsField(name=info['name'],
                         type=info['type'],
                         typeName=info['typeName'],
                         len=info['length'],
                         prec=info['precission'],
                         comment=info['comment'],
                         subType=info['subType']
                         )
        field.setEditorWidgetSetup(QgsEditorWidgetSetup(info['editorWidget'], {}))
        fields.append(field)
    return fields


def as_py_value(value, datatype: Qgis.DataType):
    """
    Converts values into a corresponding python_type
    :param value:
    :param datatype:
    :return:
    """
    if value in [None, QVariant()]:
        return None
    if datatype in [Qgis.Byte, Qgis.Int16, Qgis.Int32, Qgis.UInt16, Qgis.UInt32]:
        return int(value)
    elif datatype in [Qgis.Float32, Qgis.Float64, Qgis.CFloat32, Qgis.CFloat64]:
        return float(value)
    return value


def zipdir(pathDir, pathZip):
    """
    :param pathDir: directory to compress
    :param pathZip: path to new zipfile
    """
    # thx to https://stackoverflow.com/questions/1855095/how-to-create-a-zip-archive-of-a-directory
    """
    import zipfile
    assert os.path.isdir(pathDir)
    zipf = zipfile.ZipFile(pathZip, 'w', zipfile.ZIP_DEFLATED)
    for root, dirs, files in os.walk(pathDir):
        for file in files:
            zipf.write(os.path.join(root, file))
    zipf.close()
    """
    relroot = os.path.abspath(os.path.join(pathDir, os.pardir))
    with zipfile.ZipFile(pathZip, "w", zipfile.ZIP_DEFLATED) as zip:
        for root, dirs, files in os.walk(pathDir):
            # add directory (needed for empty dirs)
            zip.write(root, os.path.relpath(root, relroot))
            for file in files:
                filename = os.path.join(root, file)
                if os.path.isfile(filename):  # regular files only
                    arcname = os.path.join(os.path.relpath(root, relroot), file)
                    zip.write(filename, arcname)


def scanResources(path=':') -> Iterator[str]:
    """
    Returns all resource-paths of the Qt Resource system
    :param path:
    :type path:
    :return:
    :rtype:
    """
    D = QDirIterator(path)
    while D.hasNext():
        entry = D.next()
        if D.fileInfo().isDir():
            yield from scanResources(path=entry)
        elif D.fileInfo().isFile():
            yield D.filePath()


def displayBandNames(rasterSource, bands=None, leadingBandNumber=True):
    """
    Returns a list of readable band names from a raster source.
    Will use "Band 1"  ff no band name is defined.
    :param rasterSource: QgsRasterLayer | gdal.DataSource | str
    :param bands:
    :return:
    """

    if isinstance(rasterSource, str):
        return displayBandNames(QgsRasterLayer(rasterSource), bands=bands, leadingBandNumber=leadingBandNumber)
    if isinstance(rasterSource, QgsRasterLayer):
        if not rasterSource.isValid():
            return None
        else:
            return displayBandNames(rasterSource.dataProvider(), bands=bands, leadingBandNumber=leadingBandNumber)
    if isinstance(rasterSource, gdal.Dataset):
        # use gdal.Band.GetDescription() for band name
        results = []
        if bands is None:
            bands = range(1, rasterSource.RasterCount + 1)
        for band in bands:
            b = rasterSource.GetRasterBand(band)
            name = b.GetDescription()
            if len(name) == 0:
                name = 'Band {}'.format(band)
            if leadingBandNumber:
                name = '{}:{}'.format(band, name)
            results.append(name)
        return results
    if isinstance(rasterSource, QgsRasterDataProvider):
        if rasterSource.name() == 'gdal':
            ds = gdal.Open(rasterSource.dataSourceUri())
            return displayBandNames(ds, bands=bands, leadingBandNumber=leadingBandNumber)
        else:
            # in case of WMS and other data providers use QgsRasterRendererWidget::displayBandName
            results = []
            if bands is None:
                bands = range(1, rasterSource.bandCount() + 1)
            for band in bands:
                name = rasterSource.generateBandName(band)
                colorInterp = '{}'.format(rasterSource.colorInterpretationName(band))
                if colorInterp != 'Undefined':
                    name += '({})'.format(colorInterp)
                if leadingBandNumber:
                    name = '{}:{}'.format(band, name)
                results.append(name)

            return results

    return None


def rendererXML(renderer: QgsRasterRenderer, root: str = 'root') -> QDomDocument:
    doc = QDomDocument()
    root = doc.createElement(root)
    renderer.writeXml(doc, root)
    doc.appendChild(root)
    return doc


def equalRasterRenderer(renderer1: QgsRasterRenderer, renderer2: QgsRasterRenderer) -> bool:
    if renderer1 == renderer2:
        return True
    if renderer1.type() != renderer2.type():
        return False

    # same type? go into the details
    xml1 = rendererXML(renderer1)
    xml2 = rendererXML(renderer2)
    return xml1.toByteArray() == xml2.toByteArray()


def defaultBands(dataset) -> List[int]:
    """
    Returns a list of 3 default bands.
    Band numbers start counting with 1
    :param dataset:
    :return:
    """
    if isinstance(dataset, str):
        return defaultBands(gdal.Open(dataset))
    elif isinstance(dataset, QgsRasterDataProvider):
        return defaultBands(dataset.dataSourceUri())
    elif isinstance(dataset, QgsRasterLayer) and \
            isinstance(dataset.dataProvider(), QgsRasterDataProvider) and \
            dataset.dataProvider().name() == 'gdal':
        return defaultBands(dataset.source())
    elif isinstance(dataset, gdal.Dataset):

        # check ENVI style metadata default band definition
        for k in ['default_bands', 'default bands']:
            db = dataset.GetMetadataItem(k, str('ENVI'))
            if db is not None:
                db = [int(n) for n in re.findall(r'\d+', db)]
                return db

        db = [0, 0, 0]
        cis = [gdal.GCI_RedBand, gdal.GCI_GreenBand, gdal.GCI_BlueBand]
        for b in range(dataset.RasterCount):
            band = dataset.GetRasterBand(b + 1)
            assert isinstance(band, gdal.Band)
            ci = band.GetColorInterpretation()
            if ci in cis:
                db[cis.index(ci)] = b + 1
        if 0 not in db:
            return db

        rl = QgsRasterLayer(dataset.GetDescription())
        defaultRenderer = rl.renderer()
        if isinstance(defaultRenderer, QgsRasterRenderer):
            db = defaultRenderer.usesBands()
            if len(db) == 0:
                return [1, 2, 3]
            if len(db) > 3:
                db = db[0:3]
        return db

    else:
        return [1, 1, 1]


def bandClosestToWavelength(dataset, wl, wl_unit='nm') -> int:
    """
    Returns the band index of an image raster closest to wavelength `wl`.
    :param dataset: str | gdal.Dataset
    :param wl: wavelength to search the closed band for
    :param wl_unit: unit of wavelength. Default = nm
    :return: band index | 0 if wavelength information is not provided
    """
    if isinstance(wl, str):
        assert wl.upper() in LUT_WAVELENGTH.keys(), wl
        return bandClosestToWavelength(dataset, LUT_WAVELENGTH[wl.upper()], wl_unit='nm')
    else:
        try:
            wl = float(wl)
            ds_wl, ds_wlu = parseWavelength(dataset)

            if ds_wl is None or ds_wlu is None:
                return 0

            if ds_wlu != wl_unit:
                wl = UnitLookup.convertLengthUnit(wl, wl_unit, ds_wlu)
            return int(np.argmin(np.abs(ds_wl - wl)))
        except Exception:
            pass
    return 0


def parseBadBandList(dataset) -> List[int]:
    """
    Returns the bad-band-list if it is specified explicitly
    :param dataset:
    :type dataset:
    :return: list of booleans. True = valid band, False = excluded / bad band
    :rtype:
    """
    bbl = None

    sp = QgsRasterLayerSpectralProperties.fromRasterLayer(dataset)
    bbl = sp.badBands()
    return bbl

    try:
        dataset = gdalDataset(dataset)
    except Exception:
        return None
        pass

    if not isinstance(dataset, gdal.Dataset):
        return None

    # 1. search for ENVI style definition of band band list
    bblStr1 = dataset.GetMetadataItem('bbl')
    bblStr2 = dataset.GetMetadataItem('bbl', 'ENVI')

    for bblStr in [bblStr1, bblStr2]:
        if isinstance(bblStr, str) and len(bblStr) > 0:
            parts = bblStr.split(',')
            if len(parts) == dataset.RasterCount:
                bbl = [int(p) for p in parts]

    return bbl


def parseFWHM(dataset) -> np.ndarray:
    """
    Returns the full width half maximum
    :param dataset:
    :return:
    """
    sp = QgsRasterLayerSpectralProperties.fromRasterLayer(dataset)
    fwhm = sp.fwhm()
    for v in fwhm:
        if v is not None:
            return np.asarray(fwhm)
    else:
        return None

    try:
        dataset = gdalDataset(dataset)
    except Exception:
        return None

    key_positions = [('fwhm', None),
                     ('fwhm', 'ENVI')]

    if isinstance(dataset, gdal.Dataset):
        for key, domain in key_positions:
            values = dataset.GetMetadataItem(key, domain)
            if isinstance(values, str):
                values = re.sub('[{}]', '', values).strip()
                try:
                    values = np.fromstring(values, sep=',', count=dataset.RasterCount)
                    if len(values) == dataset.RasterCount:
                        return values
                except Exception:
                    pass

        # search band by band
        values = []
        for b in range(dataset.RasterCount):
            band: gdal.Band = dataset.GetRasterBand(b + 1)
            for key, domain in key_positions:
                value = dataset.GetMetadataItem(key, domain)
                if value not in ['', None]:
                    values.append(value)
                    break
        if len(values) == dataset.RasterCount:
            return np.asarray(values)
    return None


def checkWavelength(key: str, values: str, expected: int = 1) -> np.ndarray:
    wl: np.ndarray = None
    if re.search(r'^(center[ _]*)?wavelengths?$', key, re.I):
        # remove trailing / ending { } and whitespace
        values = re.sub('[{}]', '', values).strip()
        if ',' not in values:
            sep = ' '
        else:
            sep = ','
        try:
            wl = np.asarray(values.split(sep), dtype=float)
            if len(wl) != expected:
                wl = None
            # wl = np.fromstring(values, count=expected, sep=sep)
        except ValueError as exV:
            pass
        except Exception as ex:
            pass
    return wl


def checkWavelengthUnit(key: str, value: str) -> str:
    wlu: str = None
    value = value.strip()
    if re.search(r'^wavelength[ _]?units?', key, re.I):
        # metric length units
        wlu = UnitLookup.baseUnit(value)

        if wlu is not None:
            return wlu

        if re.search(r'^Wavenumber$', value, re.I):
            wlu = '-'
        elif re.search(r'^GHz$', value, re.I):
            wlu = 'GHz'
        elif re.search(r'^MHz$', value, re.I):
            wlu = 'MHz'
        # date / time units
        elif re.search(r'^(Date|DTG|Date[_ ]?Time[_ ]?Group|Date[_ ]?Stamp|Time[_ ]?Stamp)$', value, re.I):
            wlu = 'DateTime'
        elif re.search(r'^Decimal[_ ]?Years?$', value, re.I):
            wlu = 'DecimalYear'
        elif re.search(r'^(Seconds?|s|secs?)$', value, re.I):
            wlu = 's'
        elif re.search(r'^Index$', value, re.I):
            wlu = None
        else:
            wlu = None
    return wlu


def parseWavelength(dataset) -> Tuple[np.ndarray, str]:
    """
    Returns the wavelength + wavelength unit of a raster
    :param dataset:
    :return: (wl, wl_u) or (None, None), if not existing
    """

    sp = QgsRasterLayerSpectralProperties.fromRasterLayer(dataset)
    wl = np.asarray(sp.wavelengths())
    wlu = sp.wavelengthUnits()
    if len(wl) > 0 and len(wlu) > 0:
        return wl, wlu[0]
    else:
        return None, None

    # try to get wavelength from provider

    if isinstance(dataset, QgsRasterLayer):

        # temporary workaround, as it uses none-QGIS API
        # will re replaces with future QEP specification of remote-sensing specific raster metadata
        provider: QgsRasterDataProvider = dataset.dataProvider()

        # note that wavelength() is only available for custom provider like EE
        if hasattr(provider, 'wavelength'):
            wl = np.array([provider.wavelength(bandNo) for bandNo in range(1, provider.bandCount() + 1)])
            wlu = 'Nanometers'
            return wl, wlu

    def sort_domains(domains) -> List[str]:
        if not isinstance(domains, list):
            domains = []
        return sorted(domains, key=lambda n: n != ['ENVI'])

    try:
        dataset = gdalDataset(dataset)
    except Exception:
        return None, None

    if isinstance(dataset, gdal.Dataset):
        # 1. check on raster level
        for domain in sort_domains(dataset.GetMetadataDomainList()):
            # see https://www.nv5geospatialsoftware.com/docs/enviheaderfiles.html for supported wavelength units

            mdDict = dataset.GetMetadata_Dict(domain)

            domainWLU: str = None
            domainWL: np.ndarray = None
            # search domain
            for key, values in mdDict.items():
                if domainWL is None:
                    domainWL = checkWavelength(key, values, expected=dataset.RasterCount)
                if domainWLU is None:
                    domainWLU = checkWavelengthUnit(key, values)

            if isinstance(domainWL, np.ndarray) and isinstance(domainWLU, str):
                if domain == 'FORCE' and domainWLU == 'DecimalYear':
                    # make decimal-year values leap-year sensitive
                    domainWL = convertDateUnit(datetime64(domainWL, dpy=365), 'DecimalYear')

                if len(domainWL) > dataset.RasterCount:
                    domainWL = domainWL[0:dataset.RasterCount]

                return domainWL, domainWLU

        # 2. check on band level. collect wl from each single band
        # first domain that defines wl and wlu is prototype domain for all other bands

        wl = []  # list of wavelength values
        wlu: str = None  # wavelength unit string
        wlDomain: str = None  # the domain in which the WL and WLU are defined
        wlKey: str = None  # key that stores the wavelength value
        wluKey: str = None  # key that stores the wavelength unit

        for b in range(dataset.RasterCount):
            band: gdal.Band = dataset.GetRasterBand(b + 1)
            if b == 0:
                for domain in sort_domains(band.GetMetadataDomainList()):
                    # see https://www.nv5geospatialsoftware.com/docs/enviheaderfiles.html for supported wavelength units
                    domainWL = domainWLU = None

                    mdDict = band.GetMetadata_Dict(domain)

                    for key, values in mdDict.items():
                        if domainWLU is None:
                            domainWLU = checkWavelengthUnit(key, values)
                            if domainWLU:
                                wluKey = key

                        if domainWL is None:
                            domainWL = checkWavelength(key, values, expected=1)
                            if isinstance(domainWL, np.ndarray):
                                wlKey = key

                    if isinstance(domainWL, np.ndarray) and isinstance(domainWLU, str):
                        wlDomain = domain
                        wlu = domainWLU
                        wl.append(domainWL[0])

                if len(wl) == 0:
                    # we did not found a WL + WLU for the 1st band. stop searching and return
                    return None, None
            else:
                bandWLU = checkWavelengthUnit(wluKey, band.GetMetadataItem(wluKey, wlDomain))
                bandWL = checkWavelength(wlKey, band.GetMetadataItem(wlKey, wlDomain), expected=1)

                if bandWLU != wlu or bandWL is None:
                    print(f'{dataset.GetDescription()}: inconsistent use of metadata key {wluKey} per band')
                    return None, None
                wl.append(bandWL[0])

        if len(wl) == 0:
            return None, None

        wl = np.asarray(wl)
        if domain == 'FORCE' and wlu == 'DecimalYear':
            # make decimal-year values leap-year sensitive
            wl = UnitLookup.convertDateUnit(datetime64(wl, dpy=365), 'DecimalYear')

        return wl, wlu
    else:
        return None, None


class Singleton(type):
    _instances = {}

    def __call__(cls, *args, **kwargs):
        if cls not in cls._instances:
            cls._instances[cls] = super(Singleton, cls).__call__(*args, **kwargs)
        return cls._instances[cls]


def qgisToNumpyDataType(t: Qgis.DataType) -> np.dtype:
    return QGIS2NUMPY_DATA_TYPES.get(t, None)


def numpyToQgisDataType(t) -> Qgis.DataType:
    if isinstance(t, np.dtype):
        t = t.type
    return NUMPY2QGIS_DATA_TYPES.get(t, Qgis.DataType.UnknownDataType)


def qgisAppQgisInterface() -> QgisInterface:
    """
    Returns the QgisInterface of the QgisApp in case everything was started from within the QGIS Main Application
    :return: QgisInterface | None in case the qgis.utils.iface points to another
             QgisInterface (e.g. the EnMAP-Box itself)
    """
    try:
        import qgis.utils
        if not isinstance(qgis.utils.iface, QgisInterface):
            return None
        mainWindow = qgis.utils.iface.mainWindow()
        if not isinstance(mainWindow, QMainWindow) or mainWindow.objectName() != 'QgisApp':
            return None
        return qgis.utils.iface
    except ImportError:
        return None


def chunks(iterable, size=10):
    """
    Returns list or generator output as chunks
    Example taken from: https://stackoverflow.com/a/24527424
    :param iterable:
    :param size:
    :return:
    """
    iterator = iter(iterable)
    for first in iterator:
        yield itertools.chain([first], itertools.islice(iterator, size - 1))


def nodeXmlString(node: QDomElement, indent: int = 1) -> str:
    if isinstance(node, QDomDocument):
        node = node.documentElement()
    assert isinstance(node, QDomElement)
    doc = QDomDocument()
    doc.createElement('root')  # curious, we just need to create it, without adding as child
    doc.appendChild(node.cloneNode(True).toElement())
    return doc.toString(indent=indent)


def getDOMAttributes(elem) -> dict:
    assert isinstance(elem, QDomElement)
    values = dict()
    attributes = elem.attributes()
    for a in range(attributes.count()):
        attr = attributes.item(a)
        values[attr.nodeName()] = attr.nodeValue()
    return values


def fileSizeString(num, suffix='B', div=1000) -> str:
    """
    Returns a human-readable file size string.
    thanks to Fred Cirera
    http://stackoverflow.com/questions/1094841/reusable-library-to-get-human-readable-version-of-file-size
    :param num: number in bytes
    :param suffix: 'B' for bytes by default.
    :param div: divisor of num, 1000 by default.
    :return: the file size string
    """
    for unit in ['', 'K', 'M', 'G', 'T', 'P', 'E', 'Z']:
        if abs(num) < div:
            return "{:3.1f}{}{}".format(num, unit, suffix)
        num /= div
    return "{:.1f} {}{}".format(num, unit, suffix)


def geo2pxF(geo: QgsPointXY, gt: Union[list, np.ndarray, tuple]) -> QPointF:
    """
    Returns the pixel position related to a Geo-Coordinate in floating point precision.
    :param geo: Geo-Coordinate as QgsPoint
    :param gt: GDAL Geo-Transformation tuple, as described in https://gdal.org/user/raster_data_model.html
    :return: pixel position as QPointF
    """
    assert isinstance(geo, QgsPointXY)
    # see https://gdal.org/user/raster_data_model.html#affine-geotransform
    px = (geo.x() - gt[0]) / gt[1]  # x pixel
    py = (geo.y() - gt[3]) / gt[5]  # y pixel
    return QPointF(px, py)


def geo2px(geo: QgsPointXY, gt: Union[list, np.ndarray, tuple]) -> QPoint:
    """
    Returns the pixel position related to a Geo-Coordinate as integer number.
    Floating-point coordinate are cast to integer coordinate, e.g. the pixel
    coordinate (0.815, 23.42) is returned as (0,23)
    :param geo: Geo-Coordinate as QgsPointXY
    :param gt: GDAL Geo-Transformation tuple, as described in
               https://gdal.org/user/raster_data_model.html#affine-geotransform or
          gdal.Dataset or QgsRasterLayer
    :return: pixel position as QPpint
    """

    if isinstance(gt, QgsRasterLayer):
        return geo2px(geo, layerGeoTransform(gt))
    elif isinstance(gt, gdal.Dataset):
        return geo2px(gt.GetGeoTransform())
    else:
        px = geo2pxF(geo, gt)
        return QPoint(int(px.x()), int(px.y()))


def check_vsimem() -> bool:
    """
    Checks if the gdal/ogr vsimem is available to the QGIS API
    (might be not the case for QGIS
    :return: bool
    """
    result = False
    try:
        from osgeo import gdal
        from qgis.core import QgsCoordinateReferenceSystem, QgsRasterLayer
        import uuid
        # create an 2x2x1 in-memory raster
        driver = gdal.GetDriverByName('GTiff')
        assert isinstance(driver, gdal.Driver)
        path = f'/vsimem/inmemorytestraster.{uuid.uuid4()}.tif'

        dataSet: gdal.Dataset = driver.Create(path, 2, 2, bands=1, eType=gdal.GDT_Byte)
        assert isinstance(dataSet, gdal.Dataset)
        drv: gdal.Driver = dataSet.GetDriver()
        c = QgsCoordinateReferenceSystem('EPSG:32632')
        dataSet.SetProjection(c.toWkt())
        dataSet.SetGeoTransform([0, 1.0, 0, 0, 0, -1.0])
        dataSet.FlushCache()
        dataSet = None

        ds2 = gdal.Open(path)
        assert isinstance(ds2, gdal.Dataset)

        layer = QgsRasterLayer(path)
        assert isinstance(layer, QgsRasterLayer)
        result = layer.isValid()
        del layer
        drv.Delete(path)

    except Exception as ex:
        return False
    return result


def layerGeoTransform(rasterLayer: QgsRasterLayer) -> Tuple[float, float, float, float, float, float]:
    """
    Returns the geo-transform vector from a QgsRasterLayer.
    See https://gdal.org/user/raster_data_model.html
    :param rasterLayer: QgsRasterLayer
    :return: [array]
    """
    assert isinstance(rasterLayer, QgsRasterLayer)
    ext = rasterLayer.extent()
    x0 = ext.xMinimum()
    y0 = ext.yMaximum()

    gt = (x0, rasterLayer.rasterUnitsPerPixelX(), 0, y0,
          0, -1 * rasterLayer.rasterUnitsPerPixelY())
    return gt


def osrSpatialReference(input) -> osr.SpatialReference:
    """
    Returns the input as osr.SpatialReference
    :param input: any
    :return: osr.SpatialReference
    """
    srs: osr.SpatialReference = osr.SpatialReference()
    if isinstance(input, osr.SpatialReference):
        return input
    if isinstance(input, gdal.Dataset):
        return input.GetSpatialRef()
    if isinstance(input, ogr.Layer):
        return input.GetSpatialRef()
    if isinstance(input, ogr.DataSource):
        return osrSpatialReference(input.GetLayer(0))
    if isinstance(input, gdal.Band):
        return osrSpatialReference(input.GetDataset())
    if isinstance(input, QgsMapLayer):
        return osrSpatialReference(input.crs())

    if isinstance(input, QgsCoordinateReferenceSystem):
        srs.ImportFromWkt(input.toWkt())
    elif isinstance(input, str):
        wkt = osr.GetUserInputAsWKT(input)
        if isinstance(wkt, str):
            srs.ImportFromWkt(wkt)
    else:
        raise Exception(f'Unable to convert {str(input)} to osr.SpatialReference')

    return srs


def px2geocoordinatesV2(layer: QgsRasterLayer,
                        xcoordinates: np.ndarray = None,
                        ycoordinates: np.ndarray = None,
                        subpixel_pos: float = 0.5,
                        subpixel_pos_x: float = None,
                        subpixel_pos_y: float = None) -> Tuple[np.ndarray, np.ndarray]:
    """
    Returns the pixel centers as coordinate in a raster layer's CRS
    :param layer: QgsRasterLayer
    :param px: QPoint pixel position (0,0) = 1st pixel
    :return: geo_x, geo_y numpy arrays
    """
    assert isinstance(layer, QgsRasterLayer) and layer.isValid()
    # assert 0 <= px.x() < layer.width()
    # assert 0 <= px.y() < layer.height()
    assert 0 <= subpixel_pos <= 1.0

    if xcoordinates is None:
        xcoordinates = np.arange(layer.width())

    if ycoordinates is None:
        ycoordinates = np.arange(layer.height())

    if subpixel_pos_x is None:
        subpixel_pos_x = subpixel_pos

    if subpixel_pos_y is None:
        subpixel_pos_y = subpixel_pos

    assert 0 <= subpixel_pos_x <= 1.0
    assert 0 <= subpixel_pos_y <= 1.0

    ext: QgsRectangle = layer.extent()

    resX = layer.extent().width() / layer.width()
    resY = layer.extent().height() / layer.height()

    geo_x = ext.xMinimum() + (xcoordinates + subpixel_pos_x) * resX
    geo_y = ext.yMaximum() - (ycoordinates + subpixel_pos_y) * resY

    return geo_x, geo_y


def px2geocoordinates(raster, target_srs=None, pxCenter: bool = True) -> Tuple[np.ndarray, np.ndarray]:
    """
    Returns the pixel positions as geo-coordinates
    :param pxCenter: bool, set True to return coordinates in pixel center
    :param raster: any, must be readable as gdal.Dataset
    :param target_srs: any, must be convertable to osr.SpatialReference
    :return:
    """
    # returns pixel coordinates in arrays with the x and y pixel coodinates in target_srs

    raster: gdal.Dataset = gdalDataset(raster)
    if target_srs:
        target_srs = osrSpatialReference(target_srs)
    else:
        target_srs = osrSpatialReference(raster)

    gt = raster.GetGeoTransform()
    indices = np.indices((raster.RasterYSize, raster.RasterXSize))
    if pxCenter:
        indices = indices + 0.5

    geo_x = gt[0] + indices[1, :, :] * gt[1] + indices[1, :, :] * gt[2]
    geo_y = gt[3] + indices[0, :, :] * gt[4] + indices[0, :, :] * gt[5]

    if not target_srs.IsSame(raster.GetSpatialRef()):
        drv = gdal.GetDriverByName('MEM')
        dsMEM: gdal.Dataset = drv.Create('', raster.RasterXSize, raster.RasterYSize, 3, gdal.GDT_Float64)
        dsMEM.GetRasterBand(1).WriteArray(geo_x)
        dsMEM.GetRasterBand(2).WriteArray(geo_y)

        transformer = gdal.Transformer(None, None, [f'SRC_SRS={raster.GetSpatialRef().ExportToProj4()}',
                                                    f'DST_SRS={target_srs.ExportToProj4()}'])
        status = transformer.TransformGeolocations(dsMEM.GetRasterBand(1),
                                                   dsMEM.GetRasterBand(2),
                                                   dsMEM.GetRasterBand(3))
        if status != ogr.OGRERR_NONE:
            raise Exception(f'Error transforming coordinates: {gdal.GetLastErrorMsg()}')

        geo_x = dsMEM.GetRasterBand(1).ReadAsArray()
        geo_y = dsMEM.GetRasterBand(2).ReadAsArray()
        del dsMEM

    return geo_x, geo_y


def px2geo(px: QPoint, gt, pxCenter: bool = True) -> QgsPointXY:
    """
    Converts a pixel coordinate into a geo-coordinate
    :param px: QPoint() with pixel coordinates
    :param gt: geo-transformation
    :param pxCenter: True (default) to return geo-coordinate of pixel center,
                     False to return the pixel's upper-left edge.
    :return:
    """

    # see https://gdal.org/user/raster_data_model.html

    gx = gt[0] + px.x() * gt[1] + px.y() * gt[2]
    gy = gt[3] + px.x() * gt[4] + px.y() * gt[5]

    if pxCenter:
        p2 = px2geo(QPoint(int(px.x() + 1), int(px.y() + 1)), gt, pxCenter=False)

        gx = 0.5 * (gx + p2.x())
        gy = 0.5 * (gy + p2.y())

    return QgsPointXY(gx, gy)


class HashablePointF(QPointF):
    """
        A QPointF that can be hashed, e.g. to be used in a set
    """

    def __init__(self, *args, **kwds):
        super().__init__(*args, **kwds)

    def __hash__(self):
        return hash((self.x(), self.y()))

    def __eq__(self, other):
        return self.x() == other.x() and self.y() == other.y()


class HashablePoint(QPoint):
    """
    A QPoint that can be hashed, e.g. to be used in a set
    """

    def __init__(self, *args, **kwds):
        super().__init__(*args, **kwds)

    def __hash__(self):
        return hash((self.x(), self.y()))

    def __eq__(self, other):
        return self.x() == other.x() and self.y() == other.y()


class HashableRectangle(QgsRectangle):

    def __init__(self, *args, **kwds):
        super().__init__(*args, **kwds)

    def __hash__(self):
        return hash((self.xMinimum(), self.yMinimum(), self.xMaximum(), self.yMaximum()))


class HashableRect(QRect):

    def __init__(self, *args, **kwds):
        super().__init__(*args, **kwds)

    def __hash__(self):
        return hash((self.x(), self.y(), self.width(), self.height()))


def rasterLayerMapToPixel(layer: QgsRasterLayer) -> QgsMapToPixel:
    assert isinstance(layer, QgsRasterLayer)
    c = layer.extent().center()

    m2p = QgsMapToPixel(layer.rasterUnitsPerPixelX(),
                        c.x(), c.y(),
                        layer.width(), layer.height(),
                        0)
    return m2p


class SpatialPoint(QgsPointXY):
    """
    Object to keep QgsPoint and QgsCoordinateReferenceSystem together
    """

    @staticmethod
    def readXml(node: QDomNode):
        node_crs = node.firstChildElement('SpatialPointCrs')
        crs = QgsCoordinateReferenceSystem()
        if not node_crs.isNull():
            crs.readXml(node_crs)
        point = QgsGeometry.fromWkt(node.firstChildElement('SpatialPoint').text()).asPoint()
        return SpatialPoint(crs, point)

    @staticmethod
    def fromMapCanvasCenter(mapCanvas: QgsMapLayer):
        assert isinstance(mapCanvas, QgsMapCanvas)
        crs = mapCanvas.mapSettings().destinationCrs()
        return SpatialPoint(crs, mapCanvas.center())

    @staticmethod
    def fromMapLayerCenter(mapLayer: QgsMapLayer):
        assert isinstance(mapLayer, QgsMapLayer) and mapLayer.isValid()
        crs = mapLayer.crs()
        return SpatialPoint(crs, mapLayer.extent().center())

    @staticmethod
    def fromSpatialExtent(spatialExtent):
        assert isinstance(spatialExtent, SpatialExtent)
        crs = spatialExtent.crs()
        return SpatialPoint(crs, spatialExtent.center())

    @staticmethod
    def fromPixelPosition(rasterLayer: QgsRasterLayer,
                          x: Union[int, float, QPoint, QPointF], y: Optional[Union[int, float]] = None):
        """
        Returns the coordinate of pixel at position x,y (upper left). Use x+0.5, y+0.5 for pixel center coordinate.
        :param rasterLayer:
        :param x:
        :param y:
        :return:
        """
        assert isinstance(rasterLayer, QgsRasterLayer)
        if isinstance(x, (QPoint, QPointF)):
            y = x.y()
            x = x.x()
        assert isinstance(x, (int, float))
        assert isinstance(y, (int, float))

        mapUnitsPerPixel = rasterLayer.rasterUnitsPerPixelX()
        ext = rasterLayer.extent()
        center = ext.center()
        rotation = 0
        m2p = QgsMapToPixel(mapUnitsPerPixel,
                            center.x(),
                            center.y(),
                            rasterLayer.width(),
                            rasterLayer.height(),
                            rotation)

        geoPt = m2p.toMapCoordinatesF(x, y)
        return SpatialPoint(rasterLayer.crs(), geoPt)

    def __init__(self, crs, *args):
        if isinstance(crs, SpatialPoint):
            crs, args = crs.crs(), [crs]

        if not isinstance(crs, QgsCoordinateReferenceSystem):
            crs = QgsCoordinateReferenceSystem(crs)
        assert isinstance(crs, QgsCoordinateReferenceSystem)
        super(SpatialPoint, self).__init__(*args)
        self.mCrs = crs

    def __hash__(self):
        return hash(str(self))

    def setCrs(self, crs):
        assert isinstance(crs, QgsCoordinateReferenceSystem)
        self.mCrs = crs

    def crs(self):
        return self.mCrs

    def toPixel(self, layer: QgsRasterLayer) -> QPoint:
        assert isinstance(layer, QgsRasterLayer)

        pt = self.toCrs(layer.crs())
        if not isinstance(pt, SpatialPoint):
            return None

        c = layer.extent().center()
        m2p = QgsMapToPixel(layer.rasterUnitsPerPixelX(),
                            c.x(), c.y(),
                            layer.width(),
                            layer.height(),
                            0)

        px = m2p.transform(pt)

        return QPoint(math.floor(px.x()), math.floor(px.y()))

    def toPixelPosition(self, rasterDataSource, allowOutOfRaster=False) -> QPoint:
        """
        Returns the pixel position of this SpatialPoint within the rasterDataSource
        :param rasterDataSource: gdal.Dataset
        :param allowOutOfRaster: set True to return out-of-raster pixel positions, e.g. QPoint(-1,0)
        :return: the pixel position as QPoint
        """
        lyr: QgsRasterLayer = qgsRasterLayer(rasterDataSource)
        if not lyr.isValid():
            return None

        geoPt = self.toCrs(lyr.crs())
        if not isinstance(geoPt, SpatialPoint):
            return None

        mapUnitsPerPixel = lyr.rasterUnitsPerPixelX()
        center = lyr.extent().center()
        rotation = 0
        m2p = QgsMapToPixel(mapUnitsPerPixel,
                            center.x(),
                            center.y(),
                            lyr.width(),
                            lyr.height(),
                            rotation)
        pxPt: QgsPointXY = m2p.transform(geoPt)
        pxPt: QPoint = QPoint(int(pxPt.x()), int(pxPt.y()))
        if (not allowOutOfRaster) and not (0 <= pxPt.x() < lyr.width() and 0 <= pxPt.y() < lyr.height()):
            return None
        else:
            return pxPt

    def writeXml(self, node: QDomNode, doc: QDomDocument):
        node_geom = doc.createElement('SpatialPoint')
        node_geom.appendChild(doc.createTextNode(self.asWkt()))
        node_crs = doc.createElement('SpatialPointCrs')
        self.crs().writeXml(node_crs, doc)
        node.appendChild(node_geom)
        node.appendChild(node_crs)

    def toCrs(self, crs) -> Optional['SpatialPoint']:
        assert isinstance(crs, QgsCoordinateReferenceSystem)
        pt = QgsPointXY(self)

        if self.mCrs != crs:
            pt = saveTransform(pt, self.mCrs, crs)

        return SpatialPoint(crs, pt) if pt else None

    def __reduce_ex__(self, protocol):
        return self.__class__, (self.crs().toWkt(), self.x(), self.y()), {}

    def __eq__(self, other):
        if not isinstance(other, SpatialPoint):
            return False
        b = self.x() == other.x() \
            and self.y() == other.y() \
            and self.crs() == other.crs()
        return b

    def __copy__(self):
        return SpatialPoint(self.crs(), self.x(), self.y())

    def __str__(self):
        return self.__repr__()

    def __repr__(self):
        return '{} {} {}'.format(self.x(), self.y(), self.crs().authid())


def px2spatialPoint(rasterInterface: Union[QgsRasterInterface, QgsRasterLayer],
                    px: QPoint,
                    subpixel_pos: float = 0.5,
                    subpixel_pos_x: float = None,
                    subpixel_pos_y: float = None) -> SpatialPoint:
    """
    Returns the pixel center as coordinate in a raster layer's CRS
    :param rasterInterface: QgsRasterLayer
    :param px: QPoint pixel position (0,0) = 1st pixel
    :return: SpatialPoint
    """
    if isinstance(rasterInterface, QgsRasterLayer):
        assert rasterInterface.isValid()
        rasterInterface = rasterInterface.dataProvider()

    assert isinstance(rasterInterface, QgsRasterInterface)

    # assert 0 <= px.x() < layer.width()
    # assert 0 <= px.y() < layer.height()
    assert 0 <= subpixel_pos <= 1.0

    if subpixel_pos_x is None:
        subpixel_pos_x = subpixel_pos

    if subpixel_pos_y is None:
        subpixel_pos_y = subpixel_pos

    assert 0 <= subpixel_pos_x <= 1.0
    assert 0 <= subpixel_pos_y <= 1.0

    ext: QgsRectangle = rasterInterface.extent()

    resX = rasterInterface.extent().width() / rasterInterface.xSize()
    resY = rasterInterface.extent().height() / rasterInterface.ySize()

    return SpatialPoint(rasterInterface.crs(),
                        ext.xMinimum() + (px.x() + subpixel_pos_x) * resX,
                        ext.yMaximum() - (px.y() + subpixel_pos_y) * resY)


def spatialPoint2px(layer: QgsRasterLayer, spatialPoint: Union[QgsPointXY, SpatialPoint]) -> Optional[QPoint]:
    """
    Converts a spatial point into a raster pixel coordinate
    :param layer:
    :param spatialPoint:
    :return:

    """
    if isinstance(spatialPoint, SpatialPoint):
        spatialPoint = spatialPoint.toCrs(layer.crs())
    assert isinstance(spatialPoint, QgsPointXY)
    assert isinstance(layer, QgsRasterLayer)
    ext = layer.extent()
    if layer.width() == 0 or layer.height() == 0:
        return None
    resX = layer.extent().width() / layer.width()
    resY = layer.extent().height() / layer.height()

    x = math.floor((spatialPoint.x() - ext.xMinimum()) / resX)
    y = math.floor((ext.yMaximum() - spatialPoint.y()) / resY)

    return QPoint(x, y)


def rasterBlockArray(block: QgsRasterBlock, masked: bool = False) -> Union[np.ndarray, np.ma.MaskedArray]:
    """
    Returns the content of a QgsRasterBlock as 2D numpy array
    :param block: QgsRasterBlock, the block to read values
    :param masked: bool: set True to return values in a numpy.ma.MaskedArray where mask = True if
                         block values area considered to be a no-data value

    :return: numpy.ndarray or numpy.ma.MaskedArray
    """
    dtype = QGIS2NUMPY_DATA_TYPES[block.dataType()]
    array = np.frombuffer(block.data(), dtype=dtype).reshape(block.height(), block.width())
    if masked:
        mask = np.zeros(array.shape, dtype=bool)
        if block.hasNoData():
            for col in range(block.width()):
                for row in range(block.height()):
                    mask[row, col] = block.isNoData(row, col)
        array: np.ma.MaskedArray = np.ma.array(array, mask=mask)
    return array


def featureBoundingBox(features) -> QgsRectangle:
    retval = QgsRectangle()
    retval.setNull()

    for feature in features:
        feature: QgsFeature
        if not feature.hasGeometry():
            continue
        r = feature.geometry().boundingBox()
        retval.combineExtentWith(r)
    if retval.width() == 0.0 or retval.height() == 0.0:
        if retval.xMinimum() == 0 and retval.yMinimum() == 0 and retval.xMaximum() == 0 and retval.yMaximum() == 0:
            retval.set(-1.0, -1.0, 1.0, 1.0)
    return retval


def findParent(qObject: QObject, parentType, checkInstance: bool = False):
    """

    Parameters
    ----------
    qObject
    parentType
    checkInstance

    Returns
    -------

    """
    parent = qObject.parent()
    if checkInstance:
        while parent is not None and not isinstance(parent, parentType):
            parent = parent.parent()
    else:
        while parent is not None and parent.__class__.__name__ != parentType.__name__:
            parent = parent.parent()
    return parent


def iconForFieldType(field: Union[QgsField, QgsVectorDataProvider.NativeType]) -> QIcon:
    """
    Returns an icon for field types, including own defined
    :return:
    """

    if isinstance(field, QgsVectorDataProvider.NativeType):
        field = QgsField(name='dummy',
                         type=field.mType,
                         typeName=field.mTypeName,
                         len=field.mMaxLen,
                         prec=field.mMaxPrec,
                         subType=field.mSubType)

    assert isinstance(field, QgsField)
    return QgsFields.iconForFieldType(field.type())


def createCRSTransform(src: QgsCoordinateReferenceSystem, dst: QgsCoordinateReferenceSystem):
    """

    :param src:
    :param dst:
    :return:
    """
    assert isinstance(src, QgsCoordinateReferenceSystem)
    assert isinstance(dst, QgsCoordinateReferenceSystem)
    t = QgsCoordinateTransform()
    t.setSourceCrs(src)
    t.setDestinationCrs(dst)
    return t


def saveTransform(geom: Union[QgsPointXY, QgsRectangle, Tuple[np.ndarray, np.ndarray]],
                  crs1: QgsCoordinateReferenceSystem,
                  crs2: QgsCoordinateReferenceSystem) -> Union[QgsPointXY, QgsRectangle]:
    """
    Transforms geometries from into another QgsCoordinateReferenceSystem
    :param geom: QgsGeometry
    :param crs1:
    :param crs2:
    :return:
    """
    assert isinstance(crs1, QgsCoordinateReferenceSystem)
    assert isinstance(crs2, QgsCoordinateReferenceSystem)

    transform = QgsCoordinateTransform(crs1, crs2, QgsProject.instance())

    result = None
    if isinstance(geom, QgsRectangle):
        if geom.isNull() or not geom.isFinite():
            return None

        try:
            rect = transform.transformBoundingBox(geom)
            result = SpatialExtent(crs2, rect)
        except Exception as ex:
            print(f'Can not transform from {crs1.description()} to {crs2.description()} '
                  f'on rectangle {geom}.\n{ex}')

    elif isinstance(geom, QgsPointXY):

        try:
            pt = transform.transform(geom)
            result = SpatialPoint(crs2, pt)
        except Exception as ex:
            print(f'Can not transform from {crs1.description()} to {crs2.description()} '
                  f'on QgsPointXY {geom}\n{ex}')

    elif isinstance(geom, tuple):

        xcoords, ycoords = geom
        shape = xcoords.shape
        assert xcoords.shape == ycoords.shape
        n = np.prod(xcoords.shape)
        results = [transform.transform(QgsPointXY(x, y))
                   for x, y in zip(xcoords.flatten(), ycoords.flatten())]
        xresults = np.asarray([r.x() for r in results])
        yresults = np.asarray([r.y() for r in results])

        result = (xresults.reshape(shape), yresults.reshape(shape))
    return result


def snapGeoCoordinates(coordinates: List[Union[QgsPointXY, QPointF]],
                       m2p: Union[QgsRasterLayer, QgsMapToPixel]) -> List[QgsPointXY]:
    if isinstance(m2p, QgsRasterLayer):
        c = m2p.extent().center()
        raster = QgsMapToPixel(m2p.rasterUnitsPerPixelX(),
                               c.x(), c.y(),
                               m2p.width(), m2p.height(),
                               0,
                               )
    assert isinstance(m2p, QgsMapToPixel)
    d = QgsVector(0.5 * m2p.mapUnitsPerPixel(),
                  -0.5 * m2p.mapUnitsPerPixel())
    snapped = []
    for c in coordinates:
        px = m2p.transform(c)
        geo = m2p.toMapCoordinates(int(px.x()), int(px.y())) + d
        snapped.append(geo)
    return snapped


def scaledUnitString(num: float,
                     infix: str = ' ',
                     suffix: str = 'B',
                     largest_si_prefix: str = None,
                     div: float = 1000):
    """
    Returns a human-readable file size string.
    thanks to Fred Cirera
    http://stackoverflow.com/questions/1094841/reusable-library-to-get-human-readable-version-of-file-size
    :param infix:
    :param num: number in bytes
    :param suffix: 'B' for bytes by default.
    :param div: divisor of num, 1000 by default.
    :return: the file size string
    """
    si_prefixes = ['', 'k', 'M', 'G', 'T', 'P', 'E', 'Z']
    if largest_si_prefix is None:
        largest_si_prefix = si_prefixes[-1]
    for si_prefix in si_prefixes:
        if abs(num) < div or si_prefix == largest_si_prefix:
            return "{:3.1f}{}{}{}".format(num, infix, si_prefix, suffix)
        num /= div
    return "{:.1f}{}{}{}".format(num, infix, si_prefix, suffix)


class SpatialExtent(QgsRectangle):
    """
    Object that combines a QgsRectangle and QgsCoordinateReferenceSystem
    """

    @staticmethod
    def readXml(node: QDomNode):
        node_crs = node.firstChildElement('SpatialExtentCrs')
        crs = QgsCoordinateReferenceSystem()
        if not node_crs.isNull():
            crs.readXml(node_crs)
        rectangle = QgsRectangle.fromWkt(node.firstChildElement('SpatialExtent').text())
        return SpatialExtent(crs, rectangle)

    @staticmethod
    def fromMapCanvas(mapCanvas, fullExtent: bool = False):
        assert isinstance(mapCanvas, QgsMapCanvas)

        if fullExtent:
            extent = mapCanvas.fullExtent()
        else:
            extent = mapCanvas.extent()
        crs = mapCanvas.mapSettings().destinationCrs()
        return SpatialExtent(crs, extent)

    @staticmethod
    def world():
        crs = QgsCoordinateReferenceSystem('EPSG:4326')
        ext = QgsRectangle(-180, -90, 180, 90)
        return SpatialExtent(crs, ext)

    @staticmethod
    def fromRasterSource(pathSrc):
        ds = gdalDataset(pathSrc)
        assert isinstance(ds, gdal.Dataset)
        ns, nl = ds.RasterXSize, ds.RasterYSize
        gt = ds.GetGeoTransform()
        crs = QgsCoordinateReferenceSystem(ds.GetProjection())

        xValues = []
        yValues = []
        for x in [0, ns]:
            for y in [0, nl]:
                px = px2geo(QPoint(x, y), gt, pxCenter=False)
                xValues.append(px.x())
                yValues.append(px.y())

        return SpatialExtent(crs, min(xValues), min(yValues),
                             max(xValues), max(yValues))

    @staticmethod
    def fromLayer(mapLayer):
        assert isinstance(mapLayer, QgsMapLayer)
        extent = mapLayer.extent()
        crs = mapLayer.crs()
        return SpatialExtent(crs, extent)

    def __init__(self, crs, *args):

        if isinstance(crs, SpatialExtent):
            crs, args = crs.crs(), [crs]
        if not isinstance(crs, QgsCoordinateReferenceSystem):
            crs = QgsCoordinateReferenceSystem(crs)
        assert isinstance(crs, QgsCoordinateReferenceSystem)
        super(SpatialExtent, self).__init__(*args)
        self.mCrs = crs

    def setCrs(self, crs):
        assert isinstance(crs, QgsCoordinateReferenceSystem)
        self.mCrs = crs

    def crs(self):
        return self.mCrs

    def writeXml(self, node: QDomNode, doc: QDomDocument):
        node_geom = doc.createElement('SpatialExtent')
        node_geom.appendChild(doc.createTextNode(self.asWktPolygon()))
        node_crs = doc.createElement('SpatialExtentCrs')
        self.crs().writeXml(node_crs, doc)
        # if QgsCoordinateReferenceSystem(self.crs().authid()) == self.crs():
        #    node_crs.appendChild(doc.createTextNode(self.crs().authid()))
        # else:
        #    node_crs.appendChild(doc.createTextNode(self.crs().toWkt()))
        node.appendChild(node_geom)
        node.appendChild(node_crs)

    def toCrs(self, crs):
        assert isinstance(crs, QgsCoordinateReferenceSystem)
        box = QgsRectangle(self)
        if self.mCrs != crs:
            box = saveTransform(box, self.mCrs, crs)
        return SpatialExtent(crs, box) if box else None

    def spatialCenter(self):
        return SpatialPoint(self.crs(), self.center())

    def combineExtentWith(self, *args):
        if args is None:
            return
        elif isinstance(args[0], SpatialExtent):
            extent2 = args[0].toCrs(self.crs())
            self.combineExtentWith(QgsRectangle(extent2))
        else:
            super(SpatialExtent, self).combineExtentWith(*args)

        return self

    def setCenter(self, centerPoint, crs=None):
        """
        Shift the center of this rectange
        :param centerPoint:
        :param crs:
        :return:
        """
        if crs and crs != self.crs():
            trans = QgsCoordinateTransform(crs, self.crs())
            centerPoint = trans.transform(centerPoint)

        delta = centerPoint - self.center()
        self.setXMaximum(self.xMaximum() + delta.x())
        self.setXMinimum(self.xMinimum() + delta.x())
        self.setYMaximum(self.yMaximum() + delta.y())
        self.setYMinimum(self.yMinimum() + delta.y())

        return self

    def __cmp__(self, other):
        if other is None:
            return 1
        s = ""

    def upperRightPt(self) -> QgsPointXY:
        """
        Returns the upper-right coordinate as QgsPointXY.
        :return: QgsPointXY
        """
        return QgsPointXY(*self.upperRight())

    def upperLeftPt(self) -> QgsPointXY:
        """
        Returns the upper-left coordinate as QgsPointXY.
        :return: QgsPointXY
        """
        return QgsPointXY(*self.upperLeft())

    def lowerRightPt(self) -> QgsPointXY:
        """
        Returns the lower-left coordinate as QgsPointXY.
        :return: QgsPointXY
        """
        return QgsPointXY(*self.lowerRight())

    def lowerLeftPt(self) -> QgsPointXY:
        """
        Returns the lower-left coordinate as QgsPointXY.
        :return: QgsPointXY
        """
        return QgsPointXY(*self.lowerLeft())

    def upperRight(self) -> tuple:
        """
        Returns the upper-right coordinate as tuple (x,y)
        :return: tuple (x,y)
        """
        return self.xMaximum(), self.yMaximum()

    def upperLeft(self) -> tuple:
        """
        Returns the upper-left coordinate as tuple (x,y)
        :return: tuple (x,y)
        """
        return self.xMinimum(), self.yMaximum()

    def lowerRight(self) -> tuple:
        """
        Returns the lower-right coordinate as tuple (x,y)
        :return: tuple (x,y)
        """
        return self.xMaximum(), self.yMinimum()

    def lowerLeft(self) -> tuple:
        """
        Returns the lower-left coordinate as tuple (x,y)
        :return: tuple (x,y)
        """
        return self.xMinimum(), self.yMinimum()

    def __eq__(self, other) -> bool:
        """
        Checks for equality
        :param other: SpatialExtent
        :return: bool
        """
        if not isinstance(other, SpatialExtent):
            return False
        else:
            return self.toString() == other.toString()

    def __sub__(self, other):
        raise NotImplementedError()

    def __mul__(self, other):
        raise NotImplementedError()

    def __copy__(self):
        return SpatialExtent(self.crs(), QgsRectangle(self))

    def __reduce__(self):

        return self.__class__, ('',), self.__getstate__()

    def __getstate__(self):
        state = self.__dict__.copy()
        state.pop('mCrs')
        state['_crs_'] = self.crs().toWkt()
        state['_xmin_'] = self.xMinimum()
        state['_xmax_'] = self.xMaximum()
        state['_ymin_'] = self.yMinimum()
        state['_ymax_'] = self.yMaximum()
        return state

    def __setstate__(self, state):
        self.setCrs(QgsCoordinateReferenceSystem(state.pop('_crs_')))
        self.setXMinimum(state.pop('_xmin_'))
        self.setXMaximum(state.pop('_xmax_'))
        self.setYMinimum(state.pop('_ymin_'))
        self.setYMaximum(state.pop('_ymax_'))
        self.__dict__.update(state)

    def __hash__(self):
        return hash(str(self))

    def __str__(self):
        return self.__repr__()

    def __repr__(self) -> str:
        """
        Returns a representation string
        :return: str
        """

        return '{} {} {}'.format(self.upperLeft(), self.lowerRight(), self.crs().authid())


class MapGeometryToPixel(object):
    """
    A class to return the covered pixel indices related to a vector geometry
    """

    @staticmethod
    def fromRaster(raster):
        raster = qgsRasterLayer(raster)
        assert isinstance(raster, QgsRasterLayer)
        center = raster.extent().center()
        m2p = QgsMapToPixel(raster.rasterUnitsPerPixelX(),
                            center.x(),
                            center.y(),
                            raster.width(),
                            raster.height(),
                            0
                            )
        return MapGeometryToPixel(m2p, crs=raster.crs())

    @staticmethod
    def fromExtent(extent: QgsRectangle,
                   ns: int, nl: int,
                   mapUnitsPerPixel: float = None,
                   crs: QgsCoordinateReferenceSystem = None):
        if mapUnitsPerPixel is None:
            mapUnitsPerPixel = extent.width() / ns
        center = extent.center()
        m2p = QgsMapToPixel(mapUnitsPerPixel,
                            center.x(), center.y(),
                            ns, nl, 0
                            )
        return MapGeometryToPixel(m2p, crs=crs)

    def __init__(self,
                 m2p: QgsMapToPixel,
                 crs: QgsCoordinateReferenceSystem = None):
        assert m2p.isValid()
        self.m2p = m2p

        ul = m2p.toMapCoordinatesF(0, 0)

        self.xMin = ul.x()
        self.yMax = ul.y()
        self.crs = crs
        self.srs = None

        # t: QTransform = self.m2p.transform()
        self.rsMEM: gdal.Dataset = None
        self.bandMEM: gdal.Band = None
        self.vsMem: ogr.DataSource = None
        self.srs: osr.SpatialReference = None
        self.wkbTypeLayers: Dict[int, ogr.Layer] = dict()

    def nSamples(self) -> int:
        return self.m2p.mapWidth()

    def nLines(self) -> int:
        return self.m2p.mapHeight()

    def pixelWidth(self) -> float:
        return self.m2p.mapUnitsPerPixel()

    def __enter__(self):
        return self

    def __exit__(self, exc_type, exc_val, exc_tb):
        self.wkbTypeLayers.clear()
        del self.vsMem
        del self.rsMEM

    def px2geo(self, x: int, y: int) -> QgsPointXY:
        return self.m2p.toMapCoordinatesF(x, y)

    def px2geoList(self, xvalues, yvalues) -> List[QgsPointXY]:
        return [self.px2geo(x, y) for x, y in zip(xvalues, yvalues)]

    def px2geoArrays(self, xvalues, yvalues) -> Tuple[np.ndarray, np.ndarray]:
        geo = self.px2geoList(xvalues, yvalues)
        px_x = np.asarray([g.x() for g in geo])
        px_y = np.asarray([g.y() for g in geo])
        return px_x, px_y

    def geo2px(self, x: float, y: float) -> QPoint:
        return self.m2p.transform(x, y)

    def geo2pxList(self, xvalues, yvalues) -> List[QPoint]:
        return [self.geo2px(x, y) for x, y in zip(xvalues, yvalues)]

    def memoryLayerBand(self, qgsGeometry: QgsGeometry) -> Tuple[gdal.Band, ogr.Layer]:
        if not isinstance(self.srs, SpatialReference) and \
                isinstance(self.crs, QgsCoordinateReferenceSystem):
            self.srs = SpatialReference(self.crs.toWkt())

        if not isinstance(self.rsMEM, gdal.Dataset):
            self.rsMEM: gdal.Dataset = (gdal.GetDriverByName('MEM')
                                        .Create('', self.nSamples(), self.nLines(), 1, gdal.GDT_Byte))
            # ul = self.px2geo(0, 0)
            t, success = self.m2p.transform().inverted()
            assert success, 'Matrix is not invertible'
            self.rsMEM.SetGeoTransform((t.m31(), t.m11(), t.m12(),
                                        t.m32(), t.m21(), t.m22()))
            #  self.rsMEM.SetGeoTransform((ul.x(), self.pixelWidth(), 0,
            #                              ul.y(), 0, -self.pixelWidth()))

            if isinstance(self.srs, SpatialReference):
                self.rsMEM.SetSpatialRef(self.srs)
            self.bandMEM: gdal.Band = self.rsMEM.GetRasterBand(1)

        if not isinstance(self.vsMem, ogr.DataSource):
            self.vsMem: ogr.DataSource = ogr.GetDriverByName('Memory').CreateDataSource('')

        g = ogr.CreateGeometryFromWkb(qgsGeometry.asWkb())
        geom_type = g.GetGeometryType()
        key = f'geomType_{geom_type}'
        if key not in self.wkbTypeLayers:
            lyr: ogr.Layer = self.vsMem.CreateLayer(key, srs=self.srs, geom_type=geom_type)

            lyr.CreateField(ogr.FieldDefn('FID_BURN', ogr.OFTInteger))
            self.wkbTypeLayers[key] = lyr

        return self.bandMEM, self.wkbTypeLayers[key]

    def geometryPixelPositions(self,
                               g: Union[QgsGeometry, QgsFeature],
                               all_touched: bool = True,
                               burn_points: bool = False,
                               ) -> Tuple[np.ndarray, np.ndarray]:
        #  rasterizes the feature geometry and returns the pixel positions
        if isinstance(g, QgsFeature):
            if g.hasGeometry():
                g = g.geometry()

        if not isinstance(g, QgsGeometry) or _geometryIsEmpty(g):
            return None, None

        if g.wkbType() == QGIS_WKBTYPE.Point and not burn_points:
            g = QgsGeometry(g)
            g.mapToPixel(self.m2p)
            px_x = []
            px_y = []
            for point in g.constParts():
                x, y = int(point.x()), int(point.y())
                if 0 <= x < self.m2p.mapWidth() and 0 <= y < self.m2p.mapHeight():
                    px_x.append(x)
                    px_y.append(y)
                else:
                    s = ""
            if len(px_x) > 0:
                return np.asarray(px_y), np.asarray(px_x)
            else:
                return None, None
        else:
            bandMEM, lyr = self.memoryLayerBand(g)
            bandMEM: gdal.Band
            lyr: ogr.Layer
            dsMEM: gdal.Dataset = bandMEM.GetDataset()
            ogrFeature = ogr.Feature(lyr.GetLayerDefn())
            ogrFeature.SetFID(1)
            ogrFeature.SetField("FID_BURN", 1)
            ogrFeature.SetGeometryDirectly(ogr.CreateGeometryFromWkb(g.asWkb()))
            assert ogrFeature.geometry().IsValid()

            assert ogr.OGRERR_NONE == self._clearAndInsert(lyr, ogrFeature)
            assert lyr.GetFeatureCount() == 1
            lyr.ResetReading()
            bandMEM.Fill(0)  # ensure that no FIDs are left from previous writes
            assert gdal.CPLE_None == gdal.RasterizeLayer(dsMEM, [1], lyr,
                                                         options=['ALL_TOUCHED={}'.format(all_touched).upper(),
                                                                  'ATTRIBUTE={}'.format('FID_BURN')]
                                                         )
            is_fid = dsMEM.ReadAsArray() == 1
            px_y, px_x = np.where(is_fid)
            if len(px_y) > 0:
                return px_y, px_x
            else:
                return None, None

    def _clearAndInsert(self, lyr: ogr.Layer, ogrFeature: ogr.Feature):
        for feature in lyr:
            lyr.DeleteFeature(feature.GetFID())
        return lyr.CreateFeature(ogrFeature)


class ExtentTileIterator(object):
    """
    An iterator over tiles
    """

    def __init__(self,
                 extent: Union[QgsRectangle, QgsMapLayer],
                 raster: QgsRasterLayer = None,
                 tileSize: float = None,
                 tileSizeX: float = None,
                 tileSizeY: float = None):

        if isinstance(extent, QgsMapLayer):
            extent = extent.extent()

        if isinstance(tileSize, (int, float)):
            tileSizeX = tileSizeY = tileSize

        if isinstance(raster, QgsRasterLayer):
            # get extent and tile size from raster
            tileSizeX = raster.dataProvider().xBlockSize() * raster.rasterUnitsPerPixelX()
            tileSizeY = raster.dataProvider().yBlockSize() * raster.rasterUnitsPerPixelY()
            extent = raster.extent()

        assert isinstance(extent, QgsRectangle) and not extent.isEmpty()
        if tileSizeX < 0 or tileSizeX > extent.width():
            tileSizeX = extent.width()

        if tileSizeY < 0 or tileSizeY > extent.height():
            tileSizeY = extent.width()

        assert 0 < tileSizeX
        assert 0 < tileSizeY

        self.mExtent = extent
        self.mTileSizeX = tileSizeX
        self.mTileSizeY = tileSizeY

        self.mXmin: float = self.mExtent.xMinimum()
        self.mYmax: float = self.mExtent.yMaximum()
        self.mXmax = self.mYmin = -1
        self.n = 0

        self.nTotal = math.ceil(self.mExtent.width() / tileSizeX) * math.ceil(self.mExtent.height() / tileSizeY)

    def resetReading(self):
        self.mXmin = self.mExtent.xMinimum()
        self.mYmax = self.mExtent.yMaximum()
        self.mXmax = self.mYmin = -1
        self.n = 0

    def __iter__(self):
        return self

    def __next__(self):

        if self.mXmin >= self.mExtent.xMaximum():
            # got next block line
            self.mXmin = self.mExtent.xMinimum()
            self.mYmax -= self.mTileSizeY

        if self.mYmax <= self.mExtent.yMinimum():
            raise StopIteration()

        self.mXmax = min(self.mExtent.xMaximum(), self.mXmin + self.mTileSizeX)
        self.mYmin = max(self.mExtent.yMinimum(), self.mYmax - self.mTileSizeY)
        self.n += 1
        rect = QgsRectangle(QgsPointXY(self.mXmin, self.mYmax),
                            QgsPointXY(self.mXmax, self.mYmin))
        self.mXmin += self.mTileSizeX
        return rect


def rasterizeFeatures(featureSource: QgsFeatureSource,
                      rasterLayer: QgsRasterLayer,
                      request: QgsFeatureRequest = QgsFeatureRequest(),
                      all_touched: bool = True,
                      pixel_metadata: bool = True,
                      blockSize: int = 0,
                      feedback: QgsProcessingFeedback = QgsProcessingFeedback()) -> \
        Iterator[Tuple[QgsFeature, np.ndarray, Dict[str, Any]]]:
    transform = QgsCoordinateTransform()
    transform.setSourceCrs(featureSource.crs())
    transform.setDestinationCrs(rasterLayer.crs())

    extF = transform.transformBoundingBox(featureSource.sourceExtent())
    extR = rasterLayer.extent()
    extI = extF.intersect(extR)

    # snap to raster grid

    if extI.isEmpty():
        s = ""
    dp: QgsRasterDataProvider = rasterLayer.dataProvider()

    c: QgsPointXY = rasterLayer.extent().center()
    M2P = QgsMapToPixel(rasterLayer.rasterUnitsPerPixelX(),
                        c.x(), c.y(),
                        rasterLayer.width(),
                        rasterLayer.height(), 0)

    half_pixel = QgsVector(0.5 * M2P.mapUnitsPerPixel(),
                           -0.5 * M2P.mapUnitsPerPixel())

    if blockSize:
        tileSizeX = blockSize * rasterLayer.rasterUnitsPerPixelX()
        tileSizeY = blockSize * rasterLayer.rasterUnitsPerPixelY()
    else:
        tileSizeX = dp.xBlockSize() * rasterLayer.rasterUnitsPerPixelX()
        tileSizeY = dp.yBlockSize() * rasterLayer.rasterUnitsPerPixelY()

    tileIterator = ExtentTileIterator(extI, tileSizeX=tileSizeX, tileSizeY=tileSizeY)

    Tile2Features: Dict[int, List[int]] = dict()

    class FeatureData(object):

        def __init__(self, fid: int):
            self.fid = fid
            self.tiles: List[int] = []
            self.arrays: List[np.ndarray] = []
            self.px: List[QPoint] = []
            self.geo: List[QgsPointXY] = []

    FEATURE_DATA: Dict[int, FeatureData] = dict()
    # Feat2Tile: Dict[int, List[int]] = dict()
    # Feat2Data: Dict[int, List] = dict()
    # Feat2MD: Dict[int, Dict] = dict()

    for tid, tileExt in enumerate(tileIterator):
        tileRequest = QgsFeatureRequest(request)
        tileRequest.setDestinationCrs(dp.crs(), QgsProject.instance().transformContext())
        tileRequest.setFilterRect(tileExt)
        tileRequest.setInvalidGeometryCheck(QgsFeatureRequest.InvalidGeometryCheck.GeometrySkipInvalid)

        Tile2Features[tid] = []
        for feature in featureSource.getFeatures(tileRequest):
            fid = feature.id()
            # create lookup between tile and feature ids
            Tile2Features[tid].append(fid)
            # create a FeatureData container to store temporary data
            # for each in-completed feature
            fd = FEATURE_DATA.get(fid, FeatureData(fid))
            fd.tiles.append(tid)
            FEATURE_DATA[fid] = fd

    tileIterator.resetReading()

    def removeTileID(fid: int, tid: int):
        # may happen in case of multi-point/line/polygon geometries
        featureData = FEATURE_DATA[fid]
        featureData.tiles.remove(tid)
        Tile2Features[tid].remove(fid)

        if len(Tile2Features[tid]) == 0:
            Tile2Features.pop(tid)

        if len(featureData.tiles) == 0:
            FEATURE_DATA.pop(fid)
            if len(featureData.arrays) > 0:
                featureProfiles = np.concatenate(featureData.arrays, axis=1)
                # concatenate other metadata
                featureMetadata = {'px': featureData.px,
                                   'geo': featureData.geo}

                return feature, featureProfiles, featureMetadata

        return None

    for tid, tileExt in enumerate(tileIterator):
        fids = Tile2Features[tid][:]
        if fids is None:
            # no features intersect with this tile
            continue

        array: np.ndarray = rasterArray(dp, tileExt)
        if not isinstance(array, np.ndarray):
            # no intersecting raster pixels
            # e.g. if the tile covers only the 2nd half of a pixel, but not it's center.
            for fid in fids:
                r = removeTileID(fid, tid)
                if r:
                    yield r
        else:

            nb, nl, ns = array.shape
            MG2PX = MapGeometryToPixel.fromExtent(tileExt,
                                                  ns, nl,
                                                  mapUnitsPerPixel=rasterLayer.rasterUnitsPerPixelX(),
                                                  crs=dp.crs())

            tileRequest = QgsFeatureRequest(request)
            tileRequest.setDestinationCrs(dp.crs(), QgsProject.instance().transformContext())
            tileRequest.setFilterRect(tileExt)
            tileRequest.setInvalidGeometryCheck(QgsFeatureRequest.InvalidGeometryCheck.GeometrySkipInvalid)
            tileRequest.setFilterFids(fids)

            for feature in featureSource.getFeatures(tileRequest):
                fid = feature.id()

                # pixel coordinates of tile subset / in array
                iy, ix = MG2PX.geometryPixelPositions(feature.geometry(),
                                                      burn_points=True,
                                                      all_touched=all_touched)

                if iy is None:
                    # no pixels covered by this feature
                    r = removeTileID(fid, tid)
                    if r:
                        yield r
                    continue

                profileData = array[:, iy, ix]

                featData: FeatureData = FEATURE_DATA[fid]
                featData.arrays.append(profileData)

                if pixel_metadata:
                    # geo-coordinates
                    geo_coordinates = MG2PX.px2geoList(ix, iy)

                    # pixel coordinates within pixel grid of total raster layer
                    px_coordinates = [M2P.transform(p).toQPointF().toPoint() for p in geo_coordinates]
                    geo_snapped = [M2P.toMapCoordinates(px.x(), px.y()) + half_pixel
                                   for px in px_coordinates]

                    # snap coordinates
                    featData.geo.extend(geo_snapped)
                    featData.px.extend(px_coordinates)

                r = removeTileID(fid, tid)
                if r:
                    yield r

        feedback.setProgress(int((tid + 1.0) * 100. / tileIterator.nTotal))

    assert len(FEATURE_DATA) == 0
    for k in list(Tile2Features.keys()):
        if len(Tile2Features[k]) == 0:
            del Tile2Features[k]
    assert len(Tile2Features) == 0


def rasterLayerArray(*args, **kwds):
    warnings.warn(
        DeprecationWarning('Use rasterArray() instead, which supports QgsRasterLayers and QgsRasterInterfaces'))
    return rasterArray(*args, **kwds)


def rasterArray(rasterInterface: Union[QgsRasterInterface, str, QgsRasterLayer],
                rect: Union[QRect, QgsRasterInterface, QgsRectangle, SpatialExtent] = None,
                ul: Union[SpatialPoint, QPoint] = None,
                lr: Union[SpatialPoint, QPoint] = None,
                bands: Union[str, int, List[int]] = None) -> Optional[np.ndarray]:
    """
    Returns the raster values of a QgsRasterLayer or QgsRasterInterface as 3D numpy array of shape (bands, height, width)
    :param rasterInterface: QgsRasterLayer, QgsRasterInterface or str to load a QgsRasterLayer from
    :param rect: Subset to be returned.
                 QRect for subset in pixel coordinates,
                 QgsRectangle for geo-coordinates in raster CRS,
                 SpatialExtent for geo-coordinates with CRS different to the raster CRS (will be transformed)
    :param ul: upper-left corner,
               can be a geo-coordinate (SpatialPoint, QgsPointXY) or pixel-coordinate (QPoint)
               defaults to raster layers upper-left corner
    :param lr: lower-right corner,
               can be a geo-coordinate (SpatialPoint, QgsPointXY) or pixel-coordinate (QPoint)
               default to raster layers lower-right corner
    :param bands: list of bands to return the pixel valuse for.
                  defaults to "all". 1st band = [1]
    :return: numpy.ndarray

    """
    if not isinstance(rasterInterface, QgsRasterInterface):
        rlayer = qgsRasterLayer(rasterInterface)
        assert isinstance(rlayer, QgsRasterLayer) and rlayer.isValid()
        rasterInterface = rlayer.dataProvider()
    assert isinstance(rasterInterface, QgsRasterInterface)

    ext = rasterInterface.extent()
    resX = ext.width() / rasterInterface.xSize()
    resY = ext.height() / rasterInterface.ySize()

    if rect:
        if isinstance(rect, SpatialExtent):
            rect = rect.toCrs(rasterInterface.crs())

        if isinstance(rect, QgsRectangle):
            ul = SpatialPoint(rasterInterface.crs(), rect.xMinimum(), rect.yMaximum())
            lr = SpatialPoint(rasterInterface.crs(), rect.xMaximum(), rect.yMinimum())
        elif isinstance(rect, QRect):
            ul = QPoint(rect.x(), rect.y())
            lr = QPoint(rect.x() + rect.width() - 1,
                        rect.y() + rect.height() - 1)
        elif isinstance(rect, SpatialPoint):
            ul = lr = rect
        elif isinstance(rect, QgsPointXY):
            ul = lr = SpatialPoint(rasterInterface.crs(), rect.x(), rect.y())
        else:
            raise NotImplementedError()

    if not isinstance(ul, SpatialPoint):
        if isinstance(ul, QPoint):
            ul = px2spatialPoint(rasterInterface, ul, subpixel_pos=0.0)
        elif isinstance(ul, QgsPointXY):
            ul = SpatialPoint(rasterInterface.crs(), ul.x(), ul.y())
        elif ul is None:
            ul = SpatialPoint(rasterInterface.crs(), ext.xMinimum(), ext.yMaximum())

    assert isinstance(ul, SpatialPoint)
    ul = ul.toCrs(rasterInterface.crs())

    if not isinstance(lr, SpatialPoint):
        if isinstance(lr, QPoint):
            lr = px2spatialPoint(rasterInterface, lr, subpixel_pos=1.0)
        elif isinstance(lr, QgsPointXY):
            lr = SpatialPoint(rasterInterface.crs(), lr.x(), lr.y())
        elif lr is None:
            lr = SpatialPoint(rasterInterface.crs(), ext.xMaximum(), ext.yMinimum())

    assert isinstance(lr, SpatialPoint)
    lr = lr.toCrs(rasterInterface.crs())

    assert isinstance(lr, SpatialPoint)

    if bands in [None, 'all', '*']:
        bands = list(range(1, rasterInterface.bandCount() + 1))

    boundingBox: QgsRectangle = QgsRectangle(ul, lr)
    # npx = width_px * height_px

    dp = rasterInterface

    result_array: np.ndarray = None
    bands = sorted(set(bands))
    nb = len(bands)
    assert nb > 0
    feedback = QgsRasterBlockFeedback()

    if not boundingBox.isNull() and boundingBox.isEmpty():
        # single point -> return single profile.
        # Use identify, which is faster for single pixels
        ires: QgsRasterIdentifyResult = dp.identify(boundingBox.center(),
                                                    QgsRaster.IdentifyFormatValue).results()

        arr = np.asarray([ires[b] for b in bands]).reshape((len(bands), 1, 1))
        return arr.astype(QGIS2NUMPY_DATA_TYPES.get(dp.dataType(1), arr.dtype))
    else:

        if isinstance(rect, QRect):
            width_px = rect.width()
            height_px = rect.height()
        else:
            # ensure that we always get all pixels whose center coordinate is within the extent

            M2P = QgsMapToPixel(resX, dp.extent().center().x(),
                                dp.extent().center().y(),
                                dp.xSize(), dp.ySize(), 0)

            width_px = int(round(boundingBox.width() / resX))
            height_px = int(round(boundingBox.height() / resY))

            ul = M2P.transform(QgsPointXY(boundingBox.xMinimum(), boundingBox.yMaximum()))
            lr = M2P.transform(QgsPointXY(boundingBox.xMaximum(), boundingBox.yMinimum()))

            xl, xr = floor(ul.x() - 0.5), floor(lr.x() - 0.5)
            yt, yb = floor(ul.y() - 0.5), floor(lr.y() - 0.5)

            if xr - xl <= 0 or yb - yt <= 0:
                return None
            w_px = xr - xl
            h_px = yb - yt
            # we want all pixel indices
            width_px = w_px
            height_px = h_px

        for i, band in enumerate(bands):
            band_block: QgsRasterBlock = dp.block(band, boundingBox, width_px, height_px, feedback=feedback)
            if not (isinstance(band_block, QgsRasterBlock) and band_block.isValid()):
                return None

            assert isinstance(band_block, QgsRasterBlock)
            band_array = rasterBlockArray(band_block)
            assert band_array.shape == (height_px, width_px)
            if i == 0:
                result_array = np.empty((nb, height_px, width_px), dtype=band_array.dtype)
            result_array[i, :, :] = band_array

        return result_array


def setToolButtonDefaultActionMenu(toolButton: QToolButton, actions: list):
    if isinstance(toolButton, QAction):
        for btn in toolButton.parent().findChildren(QToolButton):
            assert isinstance(btn, QToolButton)
            if btn.defaultAction() == toolButton:
                toolButton = btn
                break

    assert isinstance(toolButton, QToolButton)
    toolButton.setPopupMode(QToolButton.MenuButtonPopup)
    menu = QMenu(toolButton)
    for i, a in enumerate(actions):
        assert isinstance(a, QAction)
        a.setParent(menu)
        menu.addAction(a)
        if i == 0:
            toolButton.setDefaultAction(a)

    menu.triggered.connect(toolButton.setDefaultAction)
    toolButton.setMenu(menu)


class SelectMapLayerDialog(QgsDialog):

    def __init__(self, *args, **kwds):
        super().__init__(*args, buttons=QDialogButtonBox.Cancel | QDialogButtonBox.Ok, **kwds)
        self.setWindowTitle('Select Layer')
        self.setWindowFlag(Qt.WindowContextHelpButtonHint, False)
        self.mBox = QgsMapLayerComboBox(parent=self)
        self.mLabel = QLabel('Layer', parent=self)
        self.hl = QHBoxLayout()
        self.hl.addWidget(self.mLabel)
        self.hl.addWidget(self.mBox)
        self.hl.setStretchFactor(self.mBox, 2)
        self.layout().insertLayout(0, self.hl)

    def setProject(self, project: QgsProject):
        if hasattr(self.mBox, 'setProject') and callable(self.mBox.objectName):
            # https://github.com/qgis/QGIS/pull/46706
            self.mBox.setProject(project)

    def mapLayerComboBox(self) -> QgsMapLayerComboBox:
        return self.mBox

    def layer(self) -> QgsMapLayer:
        return self.mBox.currentLayer()


class SelectMapLayersDialog(QgsDialog):
    class LayerDescription(object):

        def __init__(self, info: str, filters: QGIS_LAYERFILTER, allowEmptyLayer=False):
            self.labelText = info
            self.filters = filters
            self.allowEmptyLayer = allowEmptyLayer

    def __init__(self, *args, layerDescriptions: list = None, **kwds):
        super(SelectMapLayersDialog, self).__init__(buttons=QDialogButtonBox.Ok | QDialogButtonBox.Cancel)
        self.setWindowTitle('Select layer(s)')

        gl = QGridLayout()
        assert isinstance(gl, QGridLayout)
        self.mGrid = gl
        gl.setSpacing(6)
        gl.setColumnStretch(0, 0)
        gl.setColumnStretch(1, 1)
        self.layout().addLayout(gl)

        self.mMapLayerBoxes = []

        self.buttonBox().button(QDialogButtonBox.Ok).clicked.connect(self.accept)
        self.buttonBox().button(QDialogButtonBox.Cancel).clicked.connect(self.reject)

    def selectMapLayer(self, i, layer):
        """
        Selects the QgsMapLayer layer in QgsMapLayerComboBox.
        :param i: int
        :param layer: QgsMapLayer.
        """
        if isinstance(i, QgsMapLayerComboBox):
            i = self.mMapLayerBoxes.index(i)
        box = self.mMapLayerBoxes[i]
        assert isinstance(layer, QgsMapLayer)
        assert isinstance(box, QgsMapLayerComboBox)
        QgsProject.instance().addMapLayer(layer)

        for i in range(box.count()):
            boxLayer = box.layer(i)
            if isinstance(boxLayer, QgsMapLayer) and boxLayer == layer:
                box.setCurrentIndex(i)
                break

    def exec_(self):

        if len(self.mMapLayerBoxes) == 0:
            self.addLayerDescription('Map Layer', QgsMapLayerProxyModel.All)
        super(SelectMapLayersDialog, self).exec_()

    def addLayerDescription(self, info: str,
                            filters: QGIS_LAYERFILTER,
                            allowEmptyLayer=False,
                            layerDescription=None) -> QgsMapLayerComboBox:
        """
        Adds a map layer description
        :param info:  text
        :param filters: map layer filters
        :param allowEmptyLayer: bool
        :param layerDescription: SelectMapLayersDialog.LayerDescription (overwrites the other attributes)
        :return: the QgsMapLayerComboBox that relates to this layer description
        """

        if not isinstance(layerDescription, SelectMapLayersDialog.LayerDescription):
            layerDescription = SelectMapLayersDialog.LayerDescription(info, filters, allowEmptyLayer=allowEmptyLayer)

        assert isinstance(layerDescription, SelectMapLayersDialog.LayerDescription)
        i = self.mGrid.rowCount()

        layerbox = QgsMapLayerComboBox(self)
        layerbox.setFilters(layerDescription.filters)
        self.mMapLayerBoxes.append(layerbox)
        self.mGrid.addWidget(QLabel(layerDescription.labelText, self), i, 0)
        self.mGrid.addWidget(layerbox, i, 1)

        return layerbox

    def mapLayers(self) -> list:
        """
        Returns the user's list of map layers
        :return: [list-of-QgsMapLayers]
        """
        return [b.currentLayer() for b in self.mMapLayerBoxes]


class QgsTaskMock(QgsTask):
    """
    A mocked QgsTask
    """

    def __init__(self):
        super(QgsTaskMock, self).__init__()


class SignalObjectWrapper(QObject):
    """
    A wrapper to transport python objects via signal-slot
    """

    def __init__(self, obj, *args, **kwds):
        super(SignalObjectWrapper, self).__init__(*args, **kwds)
        self.wrapped_object = obj


class FeatureReferenceIterator(object):
    """
    Iterator for QgsFeatures that uses the 1st feature as reference
    """

    def __init__(self, features: Iterable[QgsFeature]):

        self.mNextFeatureIndex = -1
        self.mReferenceFeature = None
        if isinstance(features, QgsVectorLayer):
            self.mFeatureIterator = features.getFeatures()
        else:
            self.mFeatureIterator = iter(features)
        try:
            self.mReferenceFeature = self.mFeatureIterator.__next__()
            self.mNextFeatureIndex += 1
        except StopIteration:
            pass

    def referenceFeature(self) -> QgsFeature:
        return self.mReferenceFeature

    def __str__(self):
        return 'FeaturePreviewIterator'

    def __iter__(self):
        return self

    def __next__(self):
        self.mNextFeatureIndex += 1
        if self.mNextFeatureIndex == 0:
            raise StopIteration
        elif self.mNextFeatureIndex == 1:
            return self.referenceFeature()
        else:
            return self.mFeatureIterator.__next__()


def printCaller(prefix: str = None,
                suffix: str = None,
                dt: Union[datetime.datetime, datetime.timedelta] = None) -> datetime.datetime:
    """
    prints out the current code location in calling method
    :param prefix: prefix text
    :param suffix: suffix text
    """
    now = datetime.datetime.now()
    if not os.environ.get('DEBUG', '').lower() in ['1', 'true']:
        return now

    curFrame = inspect.currentframe()
    outerFrames = inspect.getouterframes(curFrame)
    FOI = outerFrames[1]
    stack = inspect.stack()
    stack_class = stack[1][0].f_locals["self"].__class__.__name__
    stack_method = stack[1][0].f_code.co_name
    info = f'{stack_class}.{FOI.function}: {os.path.basename(FOI.filename)}:{FOI.lineno}'

    prefix = f'{prefix}:' if prefix else ''
    suffix = f':{suffix}' if suffix else ''

    if isinstance(dt, datetime.datetime):
        dt = now - dt

    if isinstance(dt, datetime.timedelta):
        suffix += ' {:0.2f} s'.format(dt.total_seconds())
    print(f'#{prefix}{info}{suffix}', flush=True)

    return now<|MERGE_RESOLUTION|>--- conflicted
+++ resolved
@@ -52,7 +52,6 @@
     OFTString, \
     OFTStringList, OFTTime
 from osgeo.osr import SpatialReference
-
 from qgis.PyQt import uic
 from qgis.PyQt.QtCore import NULL, QByteArray, QDirIterator, QMetaType, QObject, QPoint, QPointF, QRect, Qt, QUrl, \
     QVariant
@@ -68,6 +67,7 @@
     QgsRasterLayer, QgsRasterRenderer, QgsRectangle, QgsTask, QgsVector, QgsVectorDataProvider, QgsVectorFileWriter, \
     QgsVectorFileWriterTask, QgsVectorLayer, QgsWkbTypes
 from qgis.gui import QgisInterface, QgsDialog, QgsGui, QgsMapCanvas, QgsMapLayerComboBox, QgsMessageViewer
+
 from .qgisenums import QGIS_LAYERFILTER, QGIS_WKBTYPE, QMETATYPE_BOOL, QMETATYPE_DOUBLE, QMETATYPE_INT, \
     QMETATYPE_QBYTEARRAY, QMETATYPE_QCHAR, QMETATYPE_QDATE, QMETATYPE_QDATETIME, QMETATYPE_QSTRING, \
     QMETATYPE_QSTRINGLIST, \
@@ -1322,18 +1322,6 @@
             options.includeConstraints = True
             options.layerMetadata = layer.metadata()
 
-<<<<<<< HEAD
-            if driver_name in ['GPKG']:
-                from .speclib.io.geopackage import GeoPackageFieldValueConverter
-
-                field_value_converter = GeoPackageFieldValueConverter(layer.fields())
-            elif driver_name in ['GeoJSON', 'LIBKML', 'KML', 'CSV']:
-                from .speclib.io.geojson import GeoJsonFieldValueConverter
-                field_value_converter = GeoJsonFieldValueConverter(layer.fields())
-            else:
-                s = ""
-            # options.symbologyExport =
-=======
     if isinstance(field_value_converter, QgsVectorFileWriter.FieldValueConverter):
         options.fieldValueConverter = field_value_converter
     if not isinstance(options.fieldValueConverter, QgsVectorFileWriter.FieldValueConverter):
@@ -1341,7 +1329,6 @@
         srcFields = layer.fields()
 
         dstFields = GenericFieldValueConverter.compatibleTargetFields(srcFields, options.driverName)
->>>>>>> 1d8bae1a
 
         converter = GenericFieldValueConverter(srcFields, dstFields)
         options.fieldValueConverter = converter
