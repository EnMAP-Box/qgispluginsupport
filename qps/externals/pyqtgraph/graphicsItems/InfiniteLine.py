--- conflicted
+++ resolved
@@ -26,11 +26,7 @@
     sigDragged(self)
     sigPositionChangeFinished(self)
     sigPositionChanged(self)
-<<<<<<< HEAD
-    sigclicked(self, ev)
-=======
     sigClicked(self, ev)
->>>>>>> 662730f1
     =============================== ===================================================
     """
 
@@ -408,11 +404,7 @@
 
     def mouseClickEvent(self, ev):
         self.sigClicked.emit(self, ev)
-<<<<<<< HEAD
-        if self.moving and ev.button() == QtCore.Qt.RightButton:
-=======
         if self.moving and ev.button() == QtCore.Qt.MouseButton.RightButton:
->>>>>>> 662730f1
             ev.accept()
             self.setPos(self.startPosition)
             self.moving = False
